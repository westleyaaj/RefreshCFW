--- conflicted
+++ resolved
@@ -12,11 +12,7 @@
 #define BOOTCFG_FIRM               BOOTCONFIG(3, 1)
 #define BOOTCFG_SAFEMODE           BOOTCONFIG(6, 1)
 #define CONFIG_NEWCPU              MULTICONFIG(3)
-<<<<<<< HEAD
 #define CONFIG_DEVOPTIONS          MULTICONFIG(4)
-#define CONFIG_USESYSFIRM          CONFIG(1)
-=======
->>>>>>> b74dda42
 #define CONFIG_USELANGEMUANDCODE   CONFIG(2)
 #define CONFIG_SHOWNAND            CONFIG(3)
 
