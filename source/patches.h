--- conflicted
+++ resolved
@@ -14,11 +14,8 @@
           sigPatch[2],
           writeBlock[2],
           writeBlockSafe[2];
-<<<<<<< HEAD
 const u8  unitInfoPatch;
-=======
 const u8  svcBackdoor[40];
->>>>>>> 76acfd99
 
 /**************************************************
 *                   Functions
@@ -28,10 +25,6 @@
 void *getReboot(u8 *pos, u32 size, u32 process9MemAddr, u32 *fOpenOffset);
 u16 *getFirmWrite(u8 *pos, u32 size);
 u16 *getFirmWriteSafe(u8 *pos, u32 size);
-<<<<<<< HEAD
 u8 *getUnitInfoValueSet(u8 *pos, u32 size);
-
-=======
->>>>>>> 76acfd99
 u32 getLoader(u8 *pos, u32 *loaderSize);
 u32 *getSvcAndExceptions(u8 *pos, u32 size, u32 **exceptionsPage);