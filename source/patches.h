/*
*   patches.h
*/

#pragma once

#include "types.h"

/**************************************************
*                   Patches
**************************************************/
const u32 mpuPatch[3];       
const u16 nandRedir[2],
          sigPatch[2],
          writeBlock[2],
          writeBlockSafe[2];
const u8  unitInfoPatch;

/**************************************************
*                   Functions
**************************************************/
u8 *getProc9(u8 *pos, u32 size);
void getSigChecks(u8 *pos, u32 size, u32 *off, u32 *off2);
void *getReboot(u8 *pos, u32 size);
u32 getfOpen(u8 *proc9Offset, void *rebootOffset);
u16 *getFirmWrite(u8 *pos, u32 size);
u16 *getFirmWriteSafe(u8 *pos, u32 size);
<<<<<<< HEAD
u8 *getUnitInfoValueSet(u8 *pos, u32 size);
u32 getLoader(u8 *pos, u32 *loaderSize);
=======

u32 getLoader(u8 *pos, u32 *loaderSize);
u32* getExceptionVectorsPage(u8 *pos, u32 size); //Multi-purpose, don't change
>>>>>>> 1750b256
<|MERGE_RESOLUTION|>--- conflicted
+++ resolved
@@ -25,11 +25,7 @@
 u32 getfOpen(u8 *proc9Offset, void *rebootOffset);
 u16 *getFirmWrite(u8 *pos, u32 size);
 u16 *getFirmWriteSafe(u8 *pos, u32 size);
-<<<<<<< HEAD
 u8 *getUnitInfoValueSet(u8 *pos, u32 size);
-u32 getLoader(u8 *pos, u32 *loaderSize);
-=======
 
 u32 getLoader(u8 *pos, u32 *loaderSize);
-u32* getExceptionVectorsPage(u8 *pos, u32 size); //Multi-purpose, don't change
->>>>>>> 1750b256
+u32* getExceptionVectorsPage(u8 *pos, u32 size); //Multi-purpose, don't change