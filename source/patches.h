/*
*   patches.h
*/

#pragma once

#include "types.h"

typedef struct patchData {
    u32 offset[2];
    union {
        u8 type0[8];
        u16 type1;
    } patch;
    u32 type;
} patchData;

u8 *getProcess9(u8 *pos, u32 size, u32 *process9Size, u32 *process9MemAddr);
u32* getInfoForArm11ExceptionHandlers(u8 *pos, u32 size, u32 *stackAddr, u32 *codeSetOffset);
void patchSignatureChecks(u8 *pos, u32 size);
void patchTitleInstallMinVersionCheck(u8 *pos, u32 size);
void patchFirmlaunches(u8 *pos, u32 size, u32 process9MemAddr);
void patchFirmWrites(u8 *pos, u32 size);
void patchFirmWriteSafe(u8 *pos, u32 size);
void patchExceptionHandlersInstall(u8 *pos, u32 size);
void patchSvcBreak9(u8 *pos, u32 size, u32 k9addr);
void patchSvcBreak11(u8 *pos, u32 size);
void patchUnitInfoValueSet(u8 *pos, u32 size);
void patchKernelFCRAMAndVRAMMappingPermissions(u8 *pos, u32 size);
void reimplementSvcBackdoor(u8 *pos, u32 size);
<<<<<<< HEAD
void applyLegacyFirmPatches(u8 *pos, FirmwareType firmType, u32 isN3DS);
u8 *getUnitInfoValueSet(u8 *pos, u32 size);
=======
void applyLegacyFirmPatches(u8 *pos, FirmwareType firmType, bool isN3DS);
u32 getLoader(u8 *pos, u32 *loaderSize);
>>>>>>> 53d2aac2
<|MERGE_RESOLUTION|>--- conflicted
+++ resolved
@@ -28,10 +28,5 @@
 void patchUnitInfoValueSet(u8 *pos, u32 size);
 void patchKernelFCRAMAndVRAMMappingPermissions(u8 *pos, u32 size);
 void reimplementSvcBackdoor(u8 *pos, u32 size);
-<<<<<<< HEAD
-void applyLegacyFirmPatches(u8 *pos, FirmwareType firmType, u32 isN3DS);
-u8 *getUnitInfoValueSet(u8 *pos, u32 size);
-=======
 void applyLegacyFirmPatches(u8 *pos, FirmwareType firmType, bool isN3DS);
-u32 getLoader(u8 *pos, u32 *loaderSize);
->>>>>>> 53d2aac2
+u8 *getUnitInfoValueSet(u8 *pos, u32 size);