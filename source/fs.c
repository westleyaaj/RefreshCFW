--- conflicted
+++ resolved
@@ -88,21 +88,7 @@
         path[14] = '/';
         memcpy(&path[15], info.altname, 13);
 
-<<<<<<< HEAD
-        FIL payload;
-        unsigned int read;
-
-        f_open(&payload, path, FA_READ);
-        u32 size = f_size(&payload);
-        f_read(&payload, (void *)0x24F00000, size, &read);
-        f_close(&payload);
-
-        if(pattern[0] == 'n') f_unlink(path);
-
-        loaderAddress[1] = size;
-=======
         loaderAddress[1] = fileRead((void *)0x24F00000, path);
->>>>>>> 17d3c649
 
         ((void (*)())loaderAddress)();
     }
