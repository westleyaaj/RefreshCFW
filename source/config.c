/*
*   This file is part of Luma3DS
*   Copyright (C) 2016 Aurora Wright, TuxSH
*
*   This program is free software: you can redistribute it and/or modify
*   it under the terms of the GNU General Public License as published by
*   the Free Software Foundation, either version 3 of the License, or
*   (at your option) any later version.
*
*   This program is distributed in the hope that it will be useful,
*   but WITHOUT ANY WARRANTY; without even the implied warranty of
*   MERCHANTABILITY or FITNESS FOR A PARTICULAR PURPOSE.  See the
*   GNU General Public License for more details.
*
*   You should have received a copy of the GNU General Public License
*   along with this program.  If not, see <http://www.gnu.org/licenses/>.
*
*   Additional Terms 7.b of GPLv3 applies to this file: Requiring preservation of specified
*   reasonable legal notices or author attributions in that material or in the Appropriate Legal
*   Notices displayed by works containing it.
*/

#include "config.h"
#include "memory.h"
#include "fs.h"
#include "utils.h"
#include "screen.h"
#include "draw.h"
#include "buttons.h"

bool readConfig(const char *configPath)
{
    if(fileRead(&configData, configPath) != sizeof(cfgData) ||
       memcmp(configData.magic, "CONF", 4) != 0 ||
       configData.formatVersionMajor != CONFIG_VERSIONMAJOR ||
       configData.formatVersionMinor != CONFIG_VERSIONMINOR)
    {
        configData.config = 0;
        return false;
    }

    return true;
}

void writeConfig(const char *configPath, u32 configTemp)
{
    /* If the configuration is different from previously, overwrite it.
       Just the no-forcing flag being set is not enough */
    if((configTemp & 0xFFFFFFEF) != configData.config)
    {
        //Merge the new options and new boot configuration
        configData.config = (configData.config & 0xFFFFFFC0) | (configTemp & 0x3F);

        memcpy(configData.magic, "CONF", 4);
        configData.formatVersionMajor = CONFIG_VERSIONMAJOR;
        configData.formatVersionMinor = CONFIG_VERSIONMINOR;

        if(!fileWrite(&configData, configPath, sizeof(cfgData)))
        {
            createDirectory("luma");
            if(!fileWrite(&configData, configPath, sizeof(cfgData)))
                error("Error writing the configuration file");
        }
    }
}

void configure(void)
{
    initScreens();

    drawString(CONFIG_TITLE, 10, 10, COLOR_TITLE);
    drawString("Press A to select, START to save", 10, 30, COLOR_WHITE);

    const char *multiOptionsText[]  = { "Screen brightness: 4( ) 3( ) 2( ) 1( )",
                                        "New 3DS CPU: Off( ) Clock( ) L2( ) Clock+L2( )",
                                        "Dev. features: ErrDisp( ) UNITINFO( ) None( )" };

    const char *singleOptionsText[] = { "( ) Autoboot SysNAND",
                                        "( ) Use SysNAND FIRM if booting with R (A9LH)",
                                        "( ) Use second EmuNAND as default",
                                        "( ) Enable region/language emu. and ext. .code",
                                        "( ) Show current NAND in System Settings",
                                        "( ) Enable experimental TwlBg patches",
                                        "( ) Show GBA boot screen in patched AGB_FIRM",
                                        "( ) Display splash screen before payloads",
<<<<<<< HEAD
                                        "( ) Use a PIN",
                                        "( ) Enable experimental TwlBg patches",
                                        "( ) Disable access checks" };
=======
                                        "( ) Use a PIN" };
>>>>>>> a5c6b908

    struct multiOption {
        int posXs[4];
        int posY;
        u32 enabled;
    } multiOptions[] = {
        { .posXs = {21, 26, 31, 36} },
        { .posXs = {17, 26, 32, 44} },
        { .posXs = {23, 35, 43, 0} }
    };

    //Calculate the amount of the various kinds of options and pre-select the first single one
    u32 multiOptionsAmount = sizeof(multiOptions) / sizeof(struct multiOption),
        singleOptionsAmount = sizeof(singleOptionsText) / sizeof(char *),
        totalIndexes = multiOptionsAmount + singleOptionsAmount - 1,
        selectedOption = multiOptionsAmount;

    struct singleOption {
        int posY;
        bool enabled;
    } singleOptions[singleOptionsAmount];

    //Parse the existing options
    for(u32 i = 0; i < multiOptionsAmount; i++)
        multiOptions[i].enabled = MULTICONFIG(i);
    for(u32 i = 0; i < singleOptionsAmount; i++)
        singleOptions[i].enabled = CONFIG(i);

    //Character to display a selected option
    char selected = 'x';

    int endPos = 42;

    //Display all the multiple choice options in white
    for(u32 i = 0; i < multiOptionsAmount; i++)
    {
        multiOptions[i].posY = endPos + SPACING_Y;
        endPos = drawString(multiOptionsText[i], 10, multiOptions[i].posY, COLOR_WHITE);
        drawCharacter(selected, 10 + multiOptions[i].posXs[multiOptions[i].enabled] * SPACING_X, multiOptions[i].posY, COLOR_WHITE);
    }

    endPos += SPACING_Y / 2;
    u32 color = COLOR_RED;

    //Display all the normal options in white except for the first one
    for(u32 i = 0; i < singleOptionsAmount; i++)
    {
        singleOptions[i].posY = endPos + SPACING_Y;
        endPos = drawString(singleOptionsText[i], 10, singleOptions[i].posY, color);
        if(singleOptions[i].enabled) drawCharacter(selected, 10 + SPACING_X, singleOptions[i].posY, color);
        color = COLOR_WHITE;
    }

    u32 pressed = 0;

    //Boring configuration menu
    while(pressed != BUTTON_START)
    {
        do
        {
            pressed = waitInput();
        }
        while(!(pressed & MENU_BUTTONS));

        if(pressed != BUTTON_A)
        {
            //Remember the previously selected option
            u32 oldSelectedOption = selectedOption;

            switch(pressed)
            {
                case BUTTON_UP:
                    selectedOption = !selectedOption ? totalIndexes : selectedOption - 1;
                    break;
                case BUTTON_DOWN:
                    selectedOption = selectedOption == totalIndexes ? 0 : selectedOption + 1;
                    break;
                case BUTTON_LEFT:
                    selectedOption = 0;
                    break;
                case BUTTON_RIGHT:
                    selectedOption = totalIndexes;
                    break;
                default:
                    continue;
            }

            if(selectedOption == oldSelectedOption) continue;

            //The user moved to a different option, print the old option in white and the new one in red. Only print 'x's if necessary
            if(oldSelectedOption < multiOptionsAmount)
            {
                drawString(multiOptionsText[oldSelectedOption], 10, multiOptions[oldSelectedOption].posY, COLOR_WHITE);
                drawCharacter(selected, 10 + multiOptions[oldSelectedOption].posXs[multiOptions[oldSelectedOption].enabled] * SPACING_X, multiOptions[oldSelectedOption].posY, COLOR_WHITE);
            }
            else
            {
                u32 singleOldSelected = oldSelectedOption - multiOptionsAmount;
                drawString(singleOptionsText[singleOldSelected], 10, singleOptions[singleOldSelected].posY, COLOR_WHITE);
                if(singleOptions[singleOldSelected].enabled) drawCharacter(selected, 10 + SPACING_X, singleOptions[singleOldSelected].posY, COLOR_WHITE);
            }

            if(selectedOption < multiOptionsAmount)
                drawString(multiOptionsText[selectedOption], 10, multiOptions[selectedOption].posY, COLOR_RED);
            else
            {
                u32 singleSelected = selectedOption - multiOptionsAmount;
                drawString(singleOptionsText[singleSelected], 10, singleOptions[singleSelected].posY, COLOR_RED);
            }
        }
        else
        {
            //The selected option's status changed, print the 'x's accordingly
            if(selectedOption < multiOptionsAmount)
            {
                u32 oldEnabled = multiOptions[selectedOption].enabled;
                drawCharacter(selected, 10 + multiOptions[selectedOption].posXs[oldEnabled] * SPACING_X, multiOptions[selectedOption].posY, COLOR_BLACK);
                multiOptions[selectedOption].enabled = (oldEnabled == 3 || !multiOptions[selectedOption].posXs[oldEnabled + 1]) ? 0 : oldEnabled + 1;

                if(!selectedOption)
                    updateBrightness(multiOptions[selectedOption].enabled);
            }
            else
            {
                bool oldEnabled = singleOptions[selectedOption - multiOptionsAmount].enabled;
                singleOptions[selectedOption - multiOptionsAmount].enabled = !oldEnabled;
                if(oldEnabled) drawCharacter(selected, 10 + SPACING_X, singleOptions[selectedOption - multiOptionsAmount].posY, COLOR_BLACK);
            }
        }

        //In any case, if the current option is enabled (or a multiple choice option is selected) we must display a red 'x'
        if(selectedOption < multiOptionsAmount)
            drawCharacter(selected, 10 + multiOptions[selectedOption].posXs[multiOptions[selectedOption].enabled] * SPACING_X, multiOptions[selectedOption].posY, COLOR_RED);
        else
        {
            u32 singleSelected = selectedOption - multiOptionsAmount;
            if(singleOptions[singleSelected].enabled) drawCharacter(selected, 10 + SPACING_X, singleOptions[singleSelected].posY, COLOR_RED);
        }
    }

    //Preserve the last-used boot options (last 12 bits)
    configData.config &= 0x3F;

    //Parse and write the new configuration
    for(u32 i = 0; i < multiOptionsAmount; i++)
        configData.config |= multiOptions[i].enabled << (i * 2 + 6);
    for(u32 i = 0; i < singleOptionsAmount; i++)
        configData.config |= (singleOptions[i].enabled ? 1 : 0) << (i + 16);

    //Wait for the pressed buttons to change
    while(HID_PAD == BUTTON_START);
}<|MERGE_RESOLUTION|>--- conflicted
+++ resolved
@@ -83,13 +83,8 @@
                                         "( ) Enable experimental TwlBg patches",
                                         "( ) Show GBA boot screen in patched AGB_FIRM",
                                         "( ) Display splash screen before payloads",
-<<<<<<< HEAD
                                         "( ) Use a PIN",
-                                        "( ) Enable experimental TwlBg patches",
                                         "( ) Disable access checks" };
-=======
-                                        "( ) Use a PIN" };
->>>>>>> a5c6b908
 
     struct multiOption {
         int posXs[4];
