--- conflicted
+++ resolved
@@ -205,11 +205,7 @@
                 drawCharacter(selected, 10 + multiOptions[selectedOption].posXs[oldEnabled] * SPACING_X, multiOptions[selectedOption].posY, COLOR_BLACK);
                 multiOptions[selectedOption].enabled = (oldEnabled == 3 || !multiOptions[selectedOption].posXs[oldEnabled + 1]) ? 0 : oldEnabled + 1;
 
-<<<<<<< HEAD
-                if(!selectedOption) updateBrightness(multiOptions[0].enabled);
-=======
                 if(selectedOption == 1) updateBrightness(multiOptions[1].enabled);
->>>>>>> 5d39242b
             }
             else
             {
