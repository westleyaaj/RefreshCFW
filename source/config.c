/*
*   This file is part of Luma3DS
*   Copyright (C) 2016 Aurora Wright, TuxSH
*
*   This program is free software: you can redistribute it and/or modify
*   it under the terms of the GNU General Public License as published by
*   the Free Software Foundation, either version 3 of the License, or
*   (at your option) any later version.
*
*   This program is distributed in the hope that it will be useful,
*   but WITHOUT ANY WARRANTY; without even the implied warranty of
*   MERCHANTABILITY or FITNESS FOR A PARTICULAR PURPOSE.  See the
*   GNU General Public License for more details.
*
*   You should have received a copy of the GNU General Public License
*   along with this program.  If not, see <http://www.gnu.org/licenses/>.
*
*   Additional Terms 7.b of GPLv3 applies to this file: Requiring preservation of specified
*   reasonable legal notices or author attributions in that material or in the Appropriate Legal
*   Notices displayed by works containing it.
*/

#include "config.h"
#include "memory.h"
#include "fs.h"
#include "utils.h"
#include "screen.h"
#include "draw.h"
#include "buttons.h"
#include "pin.h"

bool readConfig(void)
{
    if(fileRead(&configData, CONFIG_PATH) != sizeof(cfgData) ||
       memcmp(configData.magic, "CONF", 4) != 0 ||
       configData.formatVersionMajor != CONFIG_VERSIONMAJOR ||
       configData.formatVersionMinor != CONFIG_VERSIONMINOR)
    {
        configData.config = 0;
        return false;
    }

    return true;
}

void writeConfig(ConfigurationStatus needConfig, u32 configTemp)
{
    /* If the configuration is different from previously, overwrite it.
       Just the no-forcing flag being set is not enough */
    if(needConfig == CREATE_CONFIGURATION || (configTemp & 0xFFFFFFEF) != configData.config)
    {
        if(needConfig == CREATE_CONFIGURATION)
        {
            memcpy(configData.magic, "CONF", 4);
            configData.formatVersionMajor = CONFIG_VERSIONMAJOR;
            configData.formatVersionMinor = CONFIG_VERSIONMINOR;
        }

        //Merge the new options and new boot configuration
        configData.config = (configData.config & 0xFFFFFFC0) | (configTemp & 0x3F);

        if(!fileWrite(&configData, CONFIG_PATH, sizeof(cfgData)))
            error("Error writing the configuration file");
    }
}

void configMenu(bool oldPinStatus)
{
    initScreens();

    drawString(CONFIG_TITLE, 10, 10, COLOR_TITLE);
    drawString("Press A to select, START to save", 10, 30, COLOR_WHITE);

    const char *multiOptionsText[]  = { "Screen brightness: 4( ) 3( ) 2( ) 1( )",
<<<<<<< HEAD
                                        "New 3DS CPU: Off( ) Clock( ) L2( ) Clock+L2( )",
                                        "Dev. features: ErrDisp( ) UNITINFO( ) None( )" };
=======
                                        "PIN length: 4( ) 5( ) 6( ) 7( )",
                                        "New 3DS CPU: Off( ) Clock( ) L2( ) Clock+L2( )" };
>>>>>>> 201fe05a

    const char *singleOptionsText[] = { "( ) Autoboot SysNAND",
                                        "( ) Use SysNAND FIRM if booting with R (A9LH)",
                                        "( ) Use second EmuNAND as default",
                                        "( ) Enable region/language emu. and ext. .code",
                                        "( ) Show current NAND in System Settings",
                                        "( ) Show GBA boot screen in patched AGB_FIRM",
                                        "( ) Display splash screen before payloads",
                                        "( ) Use a PIN",
                                        "( ) Patch SVC/service/archive/ARM9 access" };

    struct multiOption {
        int posXs[4];
        int posY;
        u32 enabled;
    } multiOptions[] = {
        { .posXs = {21, 26, 31, 36} },
<<<<<<< HEAD
        { .posXs = {17, 26, 32, 44} },
        { .posXs = {23, 35, 43, 0} }
=======
        { .posXs = {14, 19, 24, 29} },
        { .posXs = {17, 26, 32, 44} }
>>>>>>> 201fe05a
    };

    //Calculate the amount of the various kinds of options and pre-select the first single one
    u32 multiOptionsAmount = sizeof(multiOptions) / sizeof(struct multiOption),
        singleOptionsAmount = sizeof(singleOptionsText) / sizeof(char *),
        totalIndexes = multiOptionsAmount + singleOptionsAmount - 1,
        selectedOption = multiOptionsAmount;

    struct singleOption {
        int posY;
        bool enabled;
    } singleOptions[singleOptionsAmount];

    //Parse the existing options
    for(u32 i = 0; i < multiOptionsAmount; i++)
        multiOptions[i].enabled = MULTICONFIG(i);
    for(u32 i = 0; i < singleOptionsAmount; i++)
        singleOptions[i].enabled = CONFIG(i);

    //Character to display a selected option
    char selected = 'x';

    int endPos = 42;

    //Display all the multiple choice options in white
    for(u32 i = 0; i < multiOptionsAmount; i++)
    {
        multiOptions[i].posY = endPos + SPACING_Y;
        endPos = drawString(multiOptionsText[i], 10, multiOptions[i].posY, COLOR_WHITE);
        drawCharacter(selected, 10 + multiOptions[i].posXs[multiOptions[i].enabled] * SPACING_X, multiOptions[i].posY, COLOR_WHITE);
    }

    endPos += SPACING_Y / 2;
    u32 color = COLOR_RED;

    //Display all the normal options in white except for the first one
    for(u32 i = 0; i < singleOptionsAmount; i++)
    {
        singleOptions[i].posY = endPos + SPACING_Y;
        endPos = drawString(singleOptionsText[i], 10, singleOptions[i].posY, color);
        if(singleOptions[i].enabled) drawCharacter(selected, 10 + SPACING_X, singleOptions[i].posY, color);
        color = COLOR_WHITE;
    }

    u32 pressed = 0;

    //Boring configuration menu
    while(pressed != BUTTON_START)
    {
        do
        {
            pressed = waitInput();
        }
        while(!(pressed & MENU_BUTTONS));

        if(pressed != BUTTON_A)
        {
            //Remember the previously selected option
            u32 oldSelectedOption = selectedOption;

            switch(pressed)
            {
                case BUTTON_UP:
                    selectedOption = !selectedOption ? totalIndexes : selectedOption - 1;
                    break;
                case BUTTON_DOWN:
                    selectedOption = selectedOption == totalIndexes ? 0 : selectedOption + 1;
                    break;
                case BUTTON_LEFT:
                    selectedOption = 0;
                    break;
                case BUTTON_RIGHT:
                    selectedOption = totalIndexes;
                    break;
                default:
                    continue;
            }

            if(selectedOption == oldSelectedOption) continue;

            //The user moved to a different option, print the old option in white and the new one in red. Only print 'x's if necessary
            if(oldSelectedOption < multiOptionsAmount)
            {
                drawString(multiOptionsText[oldSelectedOption], 10, multiOptions[oldSelectedOption].posY, COLOR_WHITE);
                drawCharacter(selected, 10 + multiOptions[oldSelectedOption].posXs[multiOptions[oldSelectedOption].enabled] * SPACING_X, multiOptions[oldSelectedOption].posY, COLOR_WHITE);
            }
            else
            {
                u32 singleOldSelected = oldSelectedOption - multiOptionsAmount;
                drawString(singleOptionsText[singleOldSelected], 10, singleOptions[singleOldSelected].posY, COLOR_WHITE);
                if(singleOptions[singleOldSelected].enabled) drawCharacter(selected, 10 + SPACING_X, singleOptions[singleOldSelected].posY, COLOR_WHITE);
            }

            if(selectedOption < multiOptionsAmount)
                drawString(multiOptionsText[selectedOption], 10, multiOptions[selectedOption].posY, COLOR_RED);
            else
            {
                u32 singleSelected = selectedOption - multiOptionsAmount;
                drawString(singleOptionsText[singleSelected], 10, singleOptions[singleSelected].posY, COLOR_RED);
            }
        }
        else
        {
            //The selected option's status changed, print the 'x's accordingly
            if(selectedOption < multiOptionsAmount)
            {
                u32 oldEnabled = multiOptions[selectedOption].enabled;
                drawCharacter(selected, 10 + multiOptions[selectedOption].posXs[oldEnabled] * SPACING_X, multiOptions[selectedOption].posY, COLOR_BLACK);
                multiOptions[selectedOption].enabled = (oldEnabled == 3 || !multiOptions[selectedOption].posXs[oldEnabled + 1]) ? 0 : oldEnabled + 1;

                if(!selectedOption)
                    updateBrightness(multiOptions[selectedOption].enabled);
            }
            else
            {
                bool oldEnabled = singleOptions[selectedOption - multiOptionsAmount].enabled;
                singleOptions[selectedOption - multiOptionsAmount].enabled = !oldEnabled;
                if(oldEnabled) drawCharacter(selected, 10 + SPACING_X, singleOptions[selectedOption - multiOptionsAmount].posY, COLOR_BLACK);
            }
        }

        //In any case, if the current option is enabled (or a multiple choice option is selected) we must display a red 'x'
        if(selectedOption < multiOptionsAmount)
            drawCharacter(selected, 10 + multiOptions[selectedOption].posXs[multiOptions[selectedOption].enabled] * SPACING_X, multiOptions[selectedOption].posY, COLOR_RED);
        else
        {
            u32 singleSelected = selectedOption - multiOptionsAmount;
            if(singleOptions[singleSelected].enabled) drawCharacter(selected, 10 + SPACING_X, singleOptions[singleSelected].posY, COLOR_RED);
        }
    }

    u32 oldPinLength = MULTICONFIG(1);

    //Preserve the last-used boot options (last 12 bits)
    configData.config &= 0x3F;

    //Parse and write the new configuration
    for(u32 i = 0; i < multiOptionsAmount; i++)
        configData.config |= multiOptions[i].enabled << (i * 2 + 6);
    for(u32 i = 0; i < singleOptionsAmount; i++)
        configData.config |= (singleOptions[i].enabled ? 1 : 0) << (i + 16);

    if(CONFIG(7)) newPin(oldPinStatus && MULTICONFIG(1) == oldPinLength);
    else if(oldPinStatus) fileDelete(PIN_PATH);

    //Wait for the pressed buttons to change
    while(HID_PAD & PIN_BUTTONS);

    chrono(2);
}<|MERGE_RESOLUTION|>--- conflicted
+++ resolved
@@ -72,13 +72,9 @@
     drawString("Press A to select, START to save", 10, 30, COLOR_WHITE);
 
     const char *multiOptionsText[]  = { "Screen brightness: 4( ) 3( ) 2( ) 1( )",
-<<<<<<< HEAD
+                                        "PIN length: 4( ) 5( ) 6( ) 7( )",
                                         "New 3DS CPU: Off( ) Clock( ) L2( ) Clock+L2( )",
                                         "Dev. features: ErrDisp( ) UNITINFO( ) None( )" };
-=======
-                                        "PIN length: 4( ) 5( ) 6( ) 7( )",
-                                        "New 3DS CPU: Off( ) Clock( ) L2( ) Clock+L2( )" };
->>>>>>> 201fe05a
 
     const char *singleOptionsText[] = { "( ) Autoboot SysNAND",
                                         "( ) Use SysNAND FIRM if booting with R (A9LH)",
@@ -96,13 +92,9 @@
         u32 enabled;
     } multiOptions[] = {
         { .posXs = {21, 26, 31, 36} },
-<<<<<<< HEAD
+        { .posXs = {14, 19, 24, 29} },
         { .posXs = {17, 26, 32, 44} },
         { .posXs = {23, 35, 43, 0} }
-=======
-        { .posXs = {14, 19, 24, 29} },
-        { .posXs = {17, 26, 32, 44} }
->>>>>>> 201fe05a
     };
 
     //Calculate the amount of the various kinds of options and pre-select the first single one
