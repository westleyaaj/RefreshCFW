--- conflicted
+++ resolved
@@ -28,14 +28,9 @@
 #define MULTICONFIG(a) ((configData.config >> (a * 2 + 6)) & 3)
 #define BOOTCONFIG(a, b) ((configData.config >> a) & b)
 
-<<<<<<< HEAD
 #define DEV_OPTIONS MULTICONFIG(2)
-
-extern u32 config;
-=======
 #define CONFIG_VERSIONMAJOR 1
 #define CONFIG_VERSIONMINOR 0
->>>>>>> a5c6b908
 
 typedef struct __attribute__((packed))
 {
