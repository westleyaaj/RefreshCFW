/*
*   firm.c
*/

#include "firm.h"
#include "config.h"
#include "utils.h"
#include "fs.h"
#include "patches.h"
#include "memory.h"
#include "emunand.h"
#include "crypto.h"
#include "exceptions.h"
#include "draw.h"
#include "screeninit.h"
#include "buttons.h"
#include "../build/patches.h"

static firmHeader *const firm = (firmHeader *)0x24000000;
static const firmSectionHeader *section;

u32 config,
    console,
    firmSource,
    emuOffset;

static inline void patchExceptionHandlersInstall(u8 *arm9Section)
{
    static const u8 pattern[] = {
        0x18, 0x10, 0x80, 0xE5, 
        0x10, 0x10, 0x80, 0xE5, 
        0x20, 0x10, 0x80, 0xE5, 
        0x28, 0x10, 0x80, 0xE5,
    }; //i.e when it stores ldr pc, [pc, #-4]
    
    u32* off = (u32 *)(memsearch(arm9Section, pattern, section[2].size, sizeof(pattern)));
    if(off == NULL) return;
    off += sizeof(pattern)/4;
    
    u32 r0 = 0x08000000;
    
    for(; *off != 0xE3A01040; off++) //until mov r1, #0x40
    {
        if((*off >> 26) != 0x39 || ((*off >> 16) & 0xf) != 0 || ((*off >> 25) & 1) != 0 || ((*off >> 20) & 5) != 0)
            continue; //discard everything that's not str rX, [r0, #imm](!)
        
        int rD = (*off >> 12) & 0xf;
        int offset = (*off & 0xfff) * ((((*off >> 23) & 1) == 0) ? -1 : 1);
        int writeback = (*off >> 21) & 1, pre = (*off >> 24) & 1;
        
        u32 addr = r0 + ((pre || !writeback) ? offset : 0);
        if(addr != 0x08000014 && addr != 0x08000004)
            *off = 0xE1A00000; //nop
        else
            *off = 0xE5800000 | (rD << 12) | (addr & 0xfff); //preserve IRQ and svc handlers
        
        if(!pre) addr += offset;
        if(writeback) r0 = addr;
    }
}

void main(void)
{
    u32 bootType,
        firmType,
        nandType,
        a9lhMode,
        updatedSys,
        needConfig,
        newConfig,
        emuHeader;

    //Detect the console being used
    console = PDN_MPCORE_CFG == 7;

    //Mount filesystems. CTRNAND will be mounted only if/when needed
    mountFs();

    const char configPath[] = "/luma/config.bin";

    //Attempt to read the configuration file
    needConfig = fileRead(&config, configPath) ? 1 : 2;

    //Determine if this is a firmlaunch boot
    if(*(vu8 *)0x23F00005)
    {
        if(needConfig == 2) mcuReboot();

        bootType = 1;

        //'0' = NATIVE_FIRM, '1' = TWL_FIRM, '2' = AGB_FIRM
        firmType = *(vu8 *)0x23F00009 == '3' ? 3 : *(vu8 *)0x23F00005 - '0';

        nandType = BOOTCONFIG(0, 3);
        firmSource = BOOTCONFIG(2, 1);
        a9lhMode = BOOTCONFIG(3, 1);
        updatedSys = a9lhMode && CONFIG(1);
    }
    else
    {
        //Get pressed buttons
        u32 pressed = HID_PAD;

        //If no configuration file exists or SELECT is held, load configuration menu
        if(needConfig == 2 || (pressed & BUTTON_SELECT))
        {
            configureCFW(configPath);

<<<<<<< HEAD
        u32 devMode = CONFIG(5);

        if(devMode) 
        { 
            detectAndProcessExceptionDumps();
            installArm9Handlers(); 
=======
            //Zero the last booted FIRM flag
            CFG_BOOTENV = 0;

            //Update pressed buttons
            pressed = HID_PAD;
>>>>>>> 2fd8c7aa
        }

        bootType = 0;
        firmType = 0;

        //Determine if booting with A9LH
        u32 a9lhBoot = !PDN_SPI_CNT;

        //Determine if A9LH is installed and the user has an updated sysNAND
        if(a9lhBoot || CONFIG(2))
        {
            a9lhMode = 1;
            updatedSys = CONFIG(1);
        }
        else
        {
            a9lhMode = 0;
            updatedSys = 0;
        }

        newConfig = a9lhMode << 3;

        if(a9lhBoot)
        {
            //Retrieve the last booted FIRM
            u32 previousFirm = CFG_BOOTENV;

            //If it's a MCU reboot, try to force boot options
            if(previousFirm)
            {
                //Always force a sysNAND boot when quitting AGB_FIRM
                if(previousFirm == 7)
                {
                    nandType = 0;
                    firmSource = updatedSys ? 0 : BOOTCONFIG(2, 1);
                    needConfig--;

                    //Flag to prevent multiple boot options-forcing
                    newConfig |= 1 << 4;
                }

                /* Else, force the last used boot options unless a payload button or A/L/R are pressed
                    or the no-forcing flag is set */
                else if(!(pressed & OVERRIDE_BUTTONS) && !BOOTCONFIG(4, 1))
                {
                    nandType = BOOTCONFIG(0, 3);
                    firmSource = BOOTCONFIG(2, 1);
                    needConfig--;
                }
            }

            //If the SAFE MODE combo is held, force a sysNAND boot
            else if(pressed == SAFE_MODE)
            {
                a9lhMode++;
                nandType = 0;
                firmSource = 0;
                needConfig--;
            }
        }

        //Boot options aren't being forced
        if(needConfig)
        {
            /* If L and R/A/Select or one of the single payload buttons are pressed,
               chainload an external payload */
            if(devMode || (pressed & SINGLE_PAYLOAD_BUTTONS) || ((pressed & BUTTON_L1) && (pressed & L_PAYLOAD_BUTTONS)))
                loadPayload(pressed);

            //If screens are inited or the corresponding option is set, load splash screen
            if(PDN_GPU_CNT != 1 || CONFIG(8)) loadSplash();

            //If R is pressed, boot the non-updated NAND with the FIRM of the opposite one
            if(pressed & BUTTON_R1)
            {
                nandType = updatedSys;
                firmSource = !nandType;
            }

            /* Else, boot the NAND the user set to autoboot or the opposite one, depending on L,
               with their own FIRM */
            else
            {
                nandType = CONFIG(0) != !(pressed & BUTTON_L1);
                firmSource = nandType;
            }

            /* If we're booting emuNAND the second emuNAND is set as default and B isn't pressed,
               or vice-versa, boot the second emuNAND */
            if(nandType && (CONFIG(3) == !(pressed & BUTTON_B))) nandType++;
        }
    }

    //If we need to boot emuNAND, make sure it exists
    if(nandType)
    {
        getEmunandSect(&emuOffset, &emuHeader, &nandType);
        if(!nandType) firmSource = 0;
    }

    //Same if we're using emuNAND as the FIRM source
    else if(firmSource)
        getEmunandSect(&emuOffset, &emuHeader, &firmSource);

    if(!bootType)
    {
        newConfig |= nandType | (firmSource << 2);

        /* If the boot configuration is different from previously, overwrite it.
           Just the no-forcing flag being set is not enough */
        if((newConfig & 0x2F) != (config & 0x3F))
        {
            //Preserve user settings (last 26 bits)
            newConfig |= config & 0xFFFFFFC0;

            fileWrite(&newConfig, configPath, 4);
        }
    }

    loadFirm(firmType, !firmType && updatedSys == !firmSource);

    patchExceptionHandlersInstall((u8 *)firm + section[2].offset);
    
    switch(firmType)
    {
        case 0:
            patchNativeFirm(nandType, emuHeader, a9lhMode);
            break;
        case 3:
            patchSafeFirm();
            break;
        default:
            patchLegacyFirm(firmType);
            break;
    }

    launchFirm(!firmType, bootType);
}

static inline void loadFirm(u32 firmType, u32 externalFirm)
{
    section = firm->section;

    u32 externalFirmLoaded = externalFirm &&
                             fileRead(firm, "/luma/firmware.bin") &&
                             (((u32)section[2].address >> 8) & 0xFF) == (console ? 0x60 : 0x68);

    /* If the conditions to load the external FIRM aren't met, or reading fails, or the FIRM
       doesn't match the console, load FIRM from CTRNAND */
    if(!externalFirmLoaded)
    {
        const char *firmFolders[4][2] = {{ "00000002", "20000002" },
                                         { "00000102", "20000102" },
                                         { "00000202", "20000202" },
                                         { "00000003", "20000003" }};

        firmRead(firm, firmFolders[firmType][console]);
        decryptExeFs((u8 *)firm);
    }
}

static inline void patchKernelFCRAMAndVRAMMappingPermissions(u8* arm11Section1)
{
    static const u8 MMUConfigPattern[] = {
        0xC4, 0xDD, 0xFA, 0x1F,
        0x16, 0x64, 0x01, 0x00,
        0xBC, 0xDD, 0xFA, 0x1F,
        0x00, 0x50, 0xFF, 0x1F
    };
    
    u32* off = (u32 *)memsearch(arm11Section1, MMUConfigPattern, section[1].size, sizeof(MMUConfigPattern));
    if(off != NULL) off[1] &= ~(1 << 4); //clear XN bit 
}

static inline void patchNativeFirm(u32 nandType, u32 emuHeader, u32 a9lhMode)
{
    u8 *arm9Section = (u8 *)firm + section[2].offset;
    u8 *arm11Section1 = (u8 *)firm + section[1].offset;
    
    u32 nativeFirmType;

    if(console)
    {
        //Determine the NATIVE_FIRM version
        switch(arm9Section[0x53])
        {
            case 0xFF:
                nativeFirmType = 0;
                break;
            case '1':
                nativeFirmType = 1;
                break;
            default:
                nativeFirmType = 2;
                break;
        }

        //Decrypt ARM9Bin and patch ARM9 entrypoint to skip arm9loader
        arm9Loader(arm9Section, nativeFirmType);
        firm->arm9Entry = (u8 *)0x801B01C;
    }
    else
    {
        //Determine if we're booting the 9.0 FIRM
        u8 firm90Hash[0x10] = {0x27, 0x2D, 0xFE, 0xEB, 0xAF, 0x3F, 0x6B, 0x3B, 0xF5, 0xDE, 0x4C, 0x41, 0xDE, 0x95, 0x27, 0x6A};
        nativeFirmType = memcmp(section[2].hash, firm90Hash, 0x10) != 0;
    }

    if(nativeFirmType || nandType || a9lhMode == 2)
    {
        //Find the Process9 NCCH location
        u8 *proc9Offset = getProc9(arm9Section, section[2].size);

        //Apply emuNAND patches
        if(nandType) patchEmuNAND(arm9Section, proc9Offset, emuHeader);

        //Apply FIRM reboot patches, not on 9.0 FIRM as it breaks firmlaunchhax
        if(nativeFirmType || a9lhMode == 2) patchReboots(arm9Section, proc9Offset);
    }

    //Apply FIRM0/1 writes patches on sysNAND to protect A9LH
    if(a9lhMode && !nandType) patchFirmWrites(arm9Section, 1);

    //Apply signature checks patches
    u32 sigOffset,
        sigOffset2;

    getSigChecks(arm9Section, section[2].size, &sigOffset, &sigOffset2);
    *(u16 *)sigOffset = sigPatch[0];
    *(u16 *)sigOffset2 = sigPatch[0];
    *((u16 *)sigOffset2 + 1) = sigPatch[1];

    if(CONFIG(5))
    {
        //Apply UNITINFO patch
        u8 *unitInfoOffset = getUnitInfoValueSet(arm9Section, section[2].size);
        *unitInfoOffset = unitInfoPatch;
        
        //Make FCRAM (and VRAM as a side effect) globally executable from arm11 kernel
        patchKernelFCRAMAndVRAMMappingPermissions(arm11Section1);
    }

    //Replace the FIRM loader with the injector while copying section0
    copySection0AndInjectLoader();
}

static inline void patchEmuNAND(u8 *arm9Section, u8 *proc9Offset, u32 emuHeader)
{
    //Copy emuNAND code
    void *emuCodeOffset = getEmuCode(proc9Offset);
    memcpy(emuCodeOffset, emunand, emunand_size);

    //Add the data of the found emuNAND
    u32 *pos_offset = (u32 *)memsearch(emuCodeOffset, "NAND", emunand_size, 4);
    u32 *pos_header = (u32 *)memsearch(emuCodeOffset, "NCSD", emunand_size, 4);
    *pos_offset = emuOffset;
    *pos_header = emuHeader;

    //Find and add the SDMMC struct
    u32 *pos_sdmmc = (u32 *)memsearch(emuCodeOffset, "SDMC", emunand_size, 4);
    *pos_sdmmc = getSDMMC(arm9Section, section[2].size);

    //Calculate offset for the hooks
    u32 branchOffset = (u32)emuCodeOffset - (u32)firm -
                       section[2].offset + (u32)section[2].address;

    //Add emuNAND hooks
    u32 emuRead,
        emuWrite;

    getEmuRW(arm9Section, section[2].size, &emuRead, &emuWrite);
    *(u16 *)emuRead = nandRedir[0];
    *((u16 *)emuRead + 1) = nandRedir[1];
    *((u32 *)emuRead + 1) = branchOffset;
    *(u16 *)emuWrite = nandRedir[0];
    *((u16 *)emuWrite + 1) = nandRedir[1];
    *((u32 *)emuWrite + 1) = branchOffset;

    //Set MPU for emu code region
    u32 *mpuOffset = getMPU(arm9Section, section[2].size);
    *mpuOffset = mpuPatch[0];
    *(mpuOffset + 6) = mpuPatch[1];
    *(mpuOffset + 9) = mpuPatch[2];
}

static inline void patchReboots(u8 *arm9Section, u8 *proc9Offset)
{
    //Calculate offset for the firmlaunch code
    void *rebootOffset = getReboot(arm9Section, section[2].size);

    //Calculate offset for the fOpen function
    u32 fOpenOffset = getfOpen(proc9Offset, rebootOffset);

    //Copy firmlaunch code
    memcpy(rebootOffset, reboot, reboot_size);

    //Put the fOpen offset in the right location
    u32 *pos_fopen = (u32 *)memsearch(rebootOffset, "OPEN", reboot_size, 4);
    *pos_fopen = fOpenOffset;
}

static inline void copySection0AndInjectLoader(void)
{
    u8 *arm11Section0 = (u8 *)firm + section[0].offset;
    u32 loaderSize;
    u32 loaderOffset = getLoader(arm11Section0, &loaderSize);

    memcpy(section[0].address, arm11Section0, loaderOffset);
    memcpy(section[0].address + loaderOffset, injector, injector_size);
    memcpy(section[0].address + loaderOffset + injector_size, arm11Section0 + loaderOffset + loaderSize, section[0].size - (loaderOffset + loaderSize));
}

static inline void patchLegacyFirm(u32 firmType)
{
    //On N3DS, decrypt ARM9Bin and patch ARM9 entrypoint to skip arm9loader
    if(console)
    {
        arm9Loader((u8 *)firm + section[3].offset, 0);
        firm->arm9Entry = (u8 *)0x801301C;
    }

    const patchData twlPatches[] = {
        {{0x1650C0, 0x165D64}, {{ 6, 0x00, 0x20, 0x4E, 0xB0, 0x70, 0xBD }}, 0},
        {{0x173A0E, 0x17474A}, { .type1 = 0x2001 }, 1},
        {{0x174802, 0x17553E}, { .type1 = 0x2000 }, 2},
        {{0x174964, 0x1756A0}, { .type1 = 0x2000 }, 2},
        {{0x174D52, 0x175A8E}, { .type1 = 0x2001 }, 2},
        {{0x174D5E, 0x175A9A}, { .type1 = 0x2001 }, 2},
        {{0x174D6A, 0x175AA6}, { .type1 = 0x2001 }, 2},
        {{0x174E56, 0x175B92}, { .type1 = 0x2001 }, 1},
        {{0x174E58, 0x175B94}, { .type1 = 0x4770 }, 1}
    },
    agbPatches[] = {
        {{0x9D2A8, 0x9DF64}, {{ 6, 0x00, 0x20, 0x4E, 0xB0, 0x70, 0xBD }}, 0},
        {{0xD7A12, 0xD8B8A}, { .type1 = 0xEF26 }, 1}
    };

    /* Calculate the amount of patches to apply. Only count the boot screen patch for AGB_FIRM
       if the matching option was enabled (keep it as last) */
    u32 numPatches = firmType == 1 ? (sizeof(twlPatches) / sizeof(patchData)) :
                                     (sizeof(agbPatches) / sizeof(patchData) - !CONFIG(7));
    const patchData *patches = firmType == 1 ? twlPatches : agbPatches;

    //Patch
    for(u32 i = 0; i < numPatches; i++)
    {
        switch(patches[i].type)
        {
            case 0:
                memcpy((u8 *)firm + patches[i].offset[console], patches[i].patch.type0 + 1, patches[i].patch.type0[0]);
                break;
            case 2:
                *(u16 *)((u8 *)firm + patches[i].offset[console] + 2) = 0;
            case 1:
                *(u16 *)((u8 *)firm + patches[i].offset[console]) = patches[i].patch.type1;
                break;
        }
    }
}

static inline void patchSafeFirm(void)
{
    u8 *arm9Section = (u8 *)firm + section[2].offset;

    if(console)
    {
        //Decrypt ARM9Bin and patch ARM9 entrypoint to skip arm9loader
        arm9Loader(arm9Section, 0);
        firm->arm9Entry = (u8 *)0x801B01C;
    }

    //Apply FIRM0/1 writes patches to protect A9LH
    patchFirmWrites(arm9Section, console);
}

static void patchFirmWrites(u8 *arm9Section, u32 mode)
{
    if(mode)
    {
        u16 *writeOffset = getFirmWrite(arm9Section, section[2].size);
        *writeOffset = writeBlock[0];
        *(writeOffset + 1) = writeBlock[1];
    }
    else
    {
        u16 *writeOffset = getFirmWriteSafe(arm9Section, section[2].size);
        *writeOffset = writeBlockSafe[0];
        *(writeOffset + 1) = writeBlockSafe[1];
    }
}

static inline void launchFirm(u32 firstSectionToCopy, u32 bootType)
{
    //Copy FIRM sections to respective memory locations
    for(u32 i = firstSectionToCopy; i < 4 && section[i].size; i++)
        memcpy(section[i].address, (u8 *)firm + section[i].offset, section[i].size);

    //Determine the ARM11 entry to use
    vu32 *arm11;
    if(bootType) arm11 = (u32 *)0x1FFFFFFC;
    else
    {
        deinitScreens();
        arm11 = (u32 *)0x1FFFFFF8;
    }

    //Set ARM11 kernel entrypoint
    *arm11 = (u32)firm->arm11Entry;

    //Final jump to ARM9 kernel
    ((void (*)())firm->arm9Entry)();
}<|MERGE_RESOLUTION|>--- conflicted
+++ resolved
@@ -106,20 +106,19 @@
         {
             configureCFW(configPath);
 
-<<<<<<< HEAD
+            //Zero the last booted FIRM flag
+            CFG_BOOTENV = 0;
+
+            //Update pressed buttons
+            pressed = HID_PAD;
+        }
+
         u32 devMode = CONFIG(5);
 
         if(devMode) 
         { 
             detectAndProcessExceptionDumps();
             installArm9Handlers(); 
-=======
-            //Zero the last booted FIRM flag
-            CFG_BOOTENV = 0;
-
-            //Update pressed buttons
-            pressed = HID_PAD;
->>>>>>> 2fd8c7aa
         }
 
         bootType = 0;
