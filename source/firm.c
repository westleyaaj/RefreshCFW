--- conflicted
+++ resolved
@@ -246,60 +246,43 @@
         "/luma/firmware_safe.bin"
     };
 
-<<<<<<< HEAD
     u32 firmVersion;
 
     if(fileRead(firm, firmwareFiles[(u32)firmType]))
     {
-        firmVersion = 0xffffffff;
+        firmVersion = 0xFFFFFFFF;
     }
     else
     {
         firmVersion = firmRead(firm, (u32)firmType);
 
-        if(firmType == NATIVE_FIRM && !isN3DS)
+        if(!isN3DS && *firmType == NATIVE_FIRM)
         {
-            //We can't boot < 3.x NANDs (if firmware.bin is in the /luma folder, booting will fail)
+            //We can't boot < 2.x SysNANDs and < 3.x EmuNANDs
             if(firmVersion < 0x18)
-                error("An old unsupported NAND has been detected.\nLuma3DS is unable to boot it.");
-                
-            //We can't boot a 4.x NATIVE_FIRM
-            if(firmVersion < 0x25)
-                error("An old unsupported FIRM has been detected.\nCopy firmware.bin in /luma to boot");
+            {
+                if(firmSource != FIRMWARE_SYSNAND || firmVersion < 9) 
+                    error("An old unsupported NAND has been detected.\nLuma3DS is unable to boot it");
+
+                if(BOOTCONFIG(5, 1)) error("SAFE_MODE is not supported on 2.x FIRM");
+
+                *firmType = NATIVE_FIRM2X;
+            }
+
+            //We can't boot a 3.x/4.x NATIVE_FIRM, load one from SD
+            else if(firmVersion < 0x25)
+            {
+                if(!fileRead(firm, "/luma/firmware.bin") || (((u32)section[2].address >> 8) & 0xFF) != 0x68)
+                    error("An old unsupported FIRM has been detected.\nCopy firmware.bin in /luma to boot");
+
+                //No assumption regarding FIRM version
+                firmVersion = 0xFFFFFFFF;
+            }
         }
-        decryptExeFs((u8 *)firm);
-    }
-=======
-    //Load FIRM from CTRNAND
-    u32 firmVersion = firmRead(firm, (u32)*firmType);
-
-    if(!isN3DS && *firmType == NATIVE_FIRM)
-    {
-        //We can't boot < 2.x SysNANDs and < 3.x EmuNANDs
-        if(firmVersion < 0x18)
-        {
-            if(firmSource != FIRMWARE_SYSNAND || firmVersion < 9) 
-                error("An old unsupported NAND has been detected.\nLuma3DS is unable to boot it");
-
-            if(BOOTCONFIG(5, 1)) error("SAFE_MODE is not supported on 2.x FIRM");
-
-            *firmType = NATIVE_FIRM2X;
-        }
-
-        //We can't boot a 3.x/4.x NATIVE_FIRM, load one from SD
-        else if(firmVersion < 0x25)
-        {
-            if(!fileRead(firm, "/luma/firmware.bin") || (((u32)section[2].address >> 8) & 0xFF) != 0x68)
-                error("An old unsupported FIRM has been detected.\nCopy firmware.bin in /luma to boot");
-
-            //No assumption regarding FIRM version
-            firmVersion = 0xFFFFFFFF;
-        }
     }
 
     if(firmVersion != 0xFFFFFFFF) decryptExeFs((u8 *)firm);
->>>>>>> 06fe06f9
-
+    
     return firmVersion;
 }
 
@@ -325,7 +308,10 @@
 
     //Find Kernel11 SVC table and free space locations
     u8 *freeK11Space;
-    u32 *arm11SvcTable = getKernel11Info(arm11Section1, section[1].size, &freeK11Space);
+    u32 *arm11SvcHandler, 
+        *arm11ExceptionsPage;
+
+    u32 *arm11SvcTable = getKernel11Info(arm11Section1, section[1].size, &freeK11Space, &arm11SvcHandler, &arm11ExceptionsPage);
 
     //Apply signature patches
     patchSignatureChecks(process9Offset, process9Size);
@@ -353,7 +339,8 @@
         reimplementSvcBackdoor(arm11Section1, arm11SvcTable, &freeK11Space);
     }
 
-<<<<<<< HEAD
+    implementSvcGetCFWInfo(arm11Section1, arm11SvcTable, &freeK11Space);
+    
     //Apply UNITINFO patch
     if(DEV_OPTIONS == 1) patchUnitInfoValueSet(arm9Section, section[2].size);
     
@@ -361,31 +348,27 @@
     {
         //Install arm11 exception handlers
         u32 stackAddress, codeSetOffset;
-        u32 *exceptionsPage = getInfoForArm11ExceptionHandlers(arm11Section1, section[1].size, &stackAddress, &codeSetOffset);
-        installArm11Handlers(exceptionsPage, stackAddress, codeSetOffset);
+        getInfoForArm11ExceptionHandlers(arm11Section1, section[1].size, &stackAddress, &codeSetOffset);
+        installArm11Handlers(arm11ExceptionsPage, stackAddress, codeSetOffset);
         
         //Kernel9/Process9 debugging
-        patchExceptionHandlersInstall(arm9Section, section[2].size);
+        patchArm9ExceptionHandlersInstall(arm9Section, section[2].size);
         patchSvcBreak9(arm9Section, section[2].size, (u32)(section[2].address));
         patchKernel9Panic(arm9Section, section[2].size, NATIVE_FIRM);
         
         //Stub svcBreak11 with "bkpt 65535"
-        patchSvcBreak11(arm11Section1, section[1].size);
+        patchSvcBreak11(arm11Section1, arm11SvcTable);
+
         //Stub kernel11panic with "bkpt 65534"
         patchKernel11Panic(arm11Section1, section[1].size);
     }
 
     if(CONFIG(9))
     {
-        patchArm11SvcAccessChecks(arm11Section1, section[1].size);
-        patchK11ModuleChecks(arm11Section1, section[1].size);
+        patchArm11SvcAccessChecks(arm11SvcHandler);
+        patchK11ModuleChecks(arm11Section1, section[1].size, &freeK11Space);
         patchP9AccessChecks(process9Offset, process9Size);
     }
-
-    implementSvcGetCFWInfo(arm11Section1, section[1].size);
-=======
-    implementSvcGetCFWInfo(arm11Section1, arm11SvcTable, &freeK11Space);
->>>>>>> 06fe06f9
 }
 
 static inline void patchLegacyFirm(FirmwareType firmType)
@@ -405,7 +388,7 @@
     if(DEV_OPTIONS != 2)
     {
         //Kernel9/Process9 debugging
-        patchExceptionHandlersInstall(arm9Section, section[3].size);
+        patchArm9ExceptionHandlersInstall(arm9Section, section[3].size);
         patchSvcBreak9(arm9Section, section[3].size, (u32)(section[3].address));
         patchKernel9Panic(arm9Section, section[3].size, firmType);
     }
@@ -427,18 +410,14 @@
 
         patchFirmWrites(arm9Section, section[2].size);
     }
-<<<<<<< HEAD
-    else patchFirmWriteSafe(arm9Section, section[2].size);
+    else patchOldFirmWrites(arm9Section, section[2].size);
 
     if(DEV_OPTIONS != 2)
     {
         //Kernel9/Process9 debugging
-        patchExceptionHandlersInstall(arm9Section, section[2].size);
+        patchArm9ExceptionHandlersInstall(arm9Section, section[2].size);
         patchSvcBreak9(arm9Section, section[2].size, (u32)(section[2].address));
     }
-=======
-    else patchOldFirmWrites(arm9Section, section[2].size);
->>>>>>> 06fe06f9
 }
 
 static inline void copySection0AndInjectSystemModules(FirmwareType firmType)
