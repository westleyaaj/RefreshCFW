--- conflicted
+++ resolved
@@ -342,7 +342,7 @@
         patchKernel11Panic(arm11Section1, section[1].size);
     }
 
-    if(CONFIG(8))
+    if(CONFIG(9))
     {
         patchArm11SvcAccessChecks(arm11Section1, section[1].size);
         patchK11ModuleChecks(arm11Section1, section[1].size);
@@ -402,7 +402,7 @@
     }
 }
 
-static inline void copySection0AndInjectSystemModules(void)
+static inline void copySection0AndInjectSystemModules(FirmwareType firmType)
 {
     u8 *arm11Section0 = (u8 *)firm + section[0].offset;
     char fileName[] = "/luma/sysmodules/--------.cxi";
@@ -411,21 +411,21 @@
     struct
     {
         u32 size;
+        char name[8];
         const u8 *addr;
     } modules[5];
 
-    u32 n = 0,
-        loaderIndex;
     u8 *pos = arm11Section0;
-
+    u32 n = 0;
+
+    u32 loaderIndex = 0;
+    
     for(u8 *end = pos + section[0].size; pos < end; pos += modules[n++].size)
     {
         modules[n].addr = pos;
         modules[n].size = *(u32 *)(pos + 0x104) * 0x200;
-<<<<<<< HEAD
         
         memcpy(modules[n].name, pos + 0x200, 8);
-        pos += modules[n].size;
         
         //Read modules from files if they exist
         u32 nameOff;
@@ -441,8 +441,6 @@
         }
 
         if(firmType == NATIVE_FIRM && memcmp(modules[n].name, "loader", 7) == 0) loaderIndex = n;
-
-        n++;
     }
 
     if(firmType == NATIVE_FIRM && modules[loaderIndex].addr != NULL)
@@ -452,7 +450,7 @@
     }
 
     pos = section[0].address;
-    for(u32 i = 0; i < n; i++)
+    for(u32 i = 0; i < n; pos += modules[i++].size)
     {
         if(modules[i].addr != NULL)
             memcpy(pos, modules[i].addr, modules[i].size);
@@ -464,32 +462,17 @@
             memcpy(fileName + 17, modules[i].name, nameOff);
             memcpy(fileName + 17 + nameOff, ext, 5);
             fileRead(pos, fileName);
-        }
-
-        pos += modules[i].size;
-    }
-=======
-
-        if(memcmp(modules[n].addr + 0x200, "loader", 7) == 0) loaderIndex = n;
-    }
-
-    modules[loaderIndex].addr = injector;
-    modules[loaderIndex].size = injector_size;
-
-    pos = section[0].address;
-
-    for(u32 i = 0; i < n; pos += modules[i++].size)
-        memcpy(pos, modules[i].addr, modules[i].size);
->>>>>>> 7afdc2b3
+        }     
+    }
 }
 
 static inline void launchFirm(FirmwareType firmType)
 {
     //If we're booting NATIVE_FIRM, section0 needs to be copied separately to inject 3ds_injector
     u32 sectionNum;
-    if(firmType == NATIVE_FIRM)
-    {
-        copySection0AndInjectSystemModules();
+    if(firmType != SAFE_FIRM)
+    {
+        copySection0AndInjectSystemModules(firmType);
         sectionNum = 1;
     }
     else sectionNum = 0;
