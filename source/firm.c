--- conflicted
+++ resolved
@@ -369,16 +369,13 @@
     u8 *freeK11Space;
     u32 *arm11SvcHandler, 
         *arm11ExceptionsPage,
-<<<<<<< HEAD
-        *arm11SvcTable = getKernel11Info(arm11Section1, section[1].size, &freeK11Space, &arm11SvcHandler, &arm11ExceptionsPage);
+        *arm11SvcTable = getKernel11Info(arm11Section1, section[1].size, &baseK11VA, &freeK11Space, &arm11SvcHandler, &arm11ExceptionsPage);
 #else
     //Find Kernel11 SVC table and free space locations
+    u32 baseK11VA;
     u8 *freeK11Space;
-    u32 *arm11SvcTable = getKernel11Info(arm11Section1, section[1].size, &freeK11Space);
-#endif
-=======
-        *arm11SvcTable = getKernel11Info(arm11Section1, section[1].size, &baseK11VA, &freeK11Space, &arm11SvcHandler, &arm11ExceptionsPage);
->>>>>>> e6645554
+    u32 *arm11SvcTable = getKernel11Info(arm11Section1, section[1].size, &baseK11VA, &freeK11Space);
+#endif
 
     //Apply signature patches
     patchSignatureChecks(process9Offset, process9Size);
