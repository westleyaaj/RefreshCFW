/*
*   firm.c
*/

#include "firm.h"
#include "config.h"
#include "utils.h"
#include "fs.h"
#include "patches.h"
#include "memory.h"
#include "emunand.h"
#include "crypto.h"
#include "exceptions.h"
#include "draw.h"
#include "screeninit.h"
#include "buttons.h"
#include "../build/patches.h"

static firmHeader *const firm = (firmHeader *)0x24000000;
static const firmSectionHeader *section;

u32 config,
    console,
    firmSource,
    emuOffset;

static inline void patchExceptionHandlersInstall(u8 *arm9Section)
{
    static const u8 pattern[] = {
        0x18, 0x10, 0x80, 0xE5, 
        0x10, 0x10, 0x80, 0xE5, 
        0x20, 0x10, 0x80, 0xE5, 
        0x28, 0x10, 0x80, 0xE5,
    }; //i.e when it stores ldr pc, [pc, #-4]
    
    u32* off = (u32 *)(memsearch(arm9Section, pattern, section[2].size, sizeof(pattern)));
    if(off == NULL) return;
    off += sizeof(pattern)/4;
    
    u32 r0 = 0x08000000;
    
    for(; *off != 0xE3A01040; off++) //until mov r1, #0x40
    {
        if((*off >> 26) != 0x39 || ((*off >> 16) & 0xf) != 0 || ((*off >> 25) & 1) != 0 || ((*off >> 20) & 5) != 0)
            continue; //discard everything that's not str rX, [r0, #imm](!)
        
        int rD = (*off >> 12) & 0xf;
        int offset = (*off & 0xfff) * ((((*off >> 23) & 1) == 0) ? -1 : 1);
        int writeback = (*off >> 21) & 1, pre = (*off >> 24) & 1;
        
        u32 addr = r0 + ((pre || !writeback) ? offset : 0);
        if(addr != 0x08000014 && addr != 0x08000004)
            *off = 0xE1A00000; //nop
        else
            *off = 0xE5800000 | (rD << 12) | (addr & 0xfff); //preserve IRQ and svc handlers
        
        if(!pre) addr += offset;
        if(writeback) r0 = addr;
    }
}

void main(void)
{
    u32 bootType,
        firmType,
        nandType,
        a9lhMode,
        updatedSys,
        needConfig,
        newConfig,
        emuHeader,
        chronoStarted = 0;

    //Detect the console being used
    console = PDN_MPCORE_CFG == 7;

    //Mount filesystems. CTRNAND will be mounted only if/when needed
    mountFs();

    const char configPath[] = "/luma/config.bin";

    //Attempt to read the configuration file
    needConfig = fileRead(&config, configPath) ? 1 : 2;

    //Determine if this is a firmlaunch boot
    if(*(vu8 *)0x23F00005)
    {
        if(needConfig == 2) mcuReboot();

        bootType = 1;

        //'0' = NATIVE_FIRM, '1' = TWL_FIRM, '2' = AGB_FIRM
        firmType = *(vu8 *)0x23F00009 == '3' ? 3 : *(vu8 *)0x23F00005 - '0';

        nandType = BOOTCONFIG(0, 3);
        firmSource = BOOTCONFIG(2, 1);
        a9lhMode = BOOTCONFIG(3, 1);
        updatedSys = a9lhMode && CONFIG(1);
    }
    else
    {
        //Get pressed buttons
        u32 pressed = HID_PAD;

        //If no configuration file exists or SELECT is held, load configuration menu
        if(needConfig == 2 || ((pressed & BUTTON_SELECT) && !(pressed & BUTTON_L1)))
        {
            configureCFW(configPath);

            //Zero the last booted FIRM flag
            CFG_BOOTENV = 0;

            chronoStarted = 1;
            chrono(0);
            chrono(2);

            //Update pressed buttons
            pressed = HID_PAD;
        }

        u32 devMode = CONFIG(5);

        if(devMode) 
        { 
            detectAndProcessExceptionDumps();
            installArm9Handlers(); 
        }

        bootType = 0;
        firmType = 0;

        //Determine if booting with A9LH
        u32 a9lhBoot = !PDN_SPI_CNT;

        //Determine if A9LH is installed and the user has an updated sysNAND
        if(a9lhBoot || CONFIG(2))
        {
            a9lhMode = 1;
            updatedSys = CONFIG(1);
        }
        else
        {
            a9lhMode = 0;
            updatedSys = 0;
        }

        newConfig = a9lhMode << 3;

        if(a9lhBoot)
        {
            //Retrieve the last booted FIRM
            u32 previousFirm = CFG_BOOTENV;

            //If it's a MCU reboot, try to force boot options
            if(previousFirm)
            {
                //Always force a sysNAND boot when quitting AGB_FIRM
                if(previousFirm == 7)
                {
                    nandType = 0;
                    firmSource = updatedSys ? 0 : BOOTCONFIG(2, 1);
                    needConfig--;

                    //Flag to prevent multiple boot options-forcing
                    newConfig |= 1 << 4;
                }

                /* Else, force the last used boot options unless a payload button or A/L/R are pressed
                    or the no-forcing flag is set */
                else if(!(pressed & OVERRIDE_BUTTONS) && !BOOTCONFIG(4, 1))
                {
                    nandType = BOOTCONFIG(0, 3);
                    firmSource = BOOTCONFIG(2, 1);
                    needConfig--;
                }
            }

            //If the SAFE MODE combo is held, force a sysNAND boot
            else if(pressed == SAFE_MODE)
            {
                a9lhMode++;
                nandType = 0;
                firmSource = 0;
                needConfig--;
            }
        }

        //Boot options aren't being forced
        if(needConfig)
        {
            /* If L and R/A/Select or one of the single payload buttons are pressed,
               chainload an external payload */
            if(devMode || (pressed & SINGLE_PAYLOAD_BUTTONS) || ((pressed & BUTTON_L1) && (pressed & L_PAYLOAD_BUTTONS)))
                loadPayload(pressed);

            //If screens are inited or the corresponding option is set, load splash screen
<<<<<<< HEAD
            if((PDN_GPU_CNT != 1 || CONFIG(8)) && loadSplash())
                chronoStarted = chrono();
=======
            if((PDN_GPU_CNT != 1 || CONFIG(7)) && loadSplash())
            {
                chronoStarted = 2;
                chrono(0);
            }
>>>>>>> 050f4330

            //If R is pressed, boot the non-updated NAND with the FIRM of the opposite one
            if(pressed & BUTTON_R1)
            {
                nandType = updatedSys;
                firmSource = !nandType;
            }

            /* Else, boot the NAND the user set to autoboot or the opposite one, depending on L,
               with their own FIRM */
            else
            {
                nandType = CONFIG(0) != !(pressed & BUTTON_L1);
                firmSource = nandType;
            }

            /* If we're booting emuNAND the second emuNAND is set as default and B isn't pressed,
               or vice-versa, boot the second emuNAND */
            if(nandType && (CONFIG(3) == !(pressed & BUTTON_B))) nandType++;
        }
    }

    //If we need to boot emuNAND, make sure it exists
    if(nandType)
    {
        getEmunandSect(&emuOffset, &emuHeader, &nandType);
        if(!nandType) firmSource = 0;
    }

    //Same if we're using emuNAND as the FIRM source
    else if(firmSource)
        getEmunandSect(&emuOffset, &emuHeader, &firmSource);

    if(!bootType)
    {
        newConfig |= nandType | (firmSource << 2);

        /* If the boot configuration is different from previously, overwrite it.
           Just the no-forcing flag being set is not enough */
        if((newConfig & 0x2F) != (config & 0x3F))
        {
            //Preserve user settings (last 26 bits)
            newConfig |= config & 0xFFFFFFC0;

            fileWrite(&newConfig, configPath, 4);
        }
    }

    loadFirm(firmType, !firmType && updatedSys == !firmSource);

    patchExceptionHandlersInstall((u8 *)firm + section[2].offset);
    
    switch(firmType)
    {
        case 0:
            patchNativeFirm(nandType, emuHeader, a9lhMode);
            break;
        case 3:
            patchSafeFirm();
            break;
        default:
            patchLegacyFirm(firmType);
            break;
    }

    if(chronoStarted)
    {
        if(chronoStarted == 2) chrono(3);
        stopChrono();
    }

    launchFirm(!firmType, bootType);
}

static inline void loadFirm(u32 firmType, u32 externalFirm)
{
    section = firm->section;

    u32 externalFirmLoaded = externalFirm &&
                             fileRead(firm, "/luma/firmware.bin") &&
                             (((u32)section[2].address >> 8) & 0xFF) == (console ? 0x60 : 0x68);

    /* If the conditions to load the external FIRM aren't met, or reading fails, or the FIRM
       doesn't match the console, load FIRM from CTRNAND */
    if(!externalFirmLoaded)
    {
        const char *firmFolders[4][2] = {{ "00000002", "20000002" },
                                         { "00000102", "20000102" },
                                         { "00000202", "20000202" },
                                         { "00000003", "20000003" }};

        firmRead(firm, firmFolders[firmType][console]);
        decryptExeFs((u8 *)firm);
    }
}

static inline void patchKernelFCRAMAndVRAMMappingPermissions(void)
{
    static const u8 MMUConfigPattern[] = {
        0xC4, 0xDD, 0xFA, 0x1F,
        0x16, 0x64, 0x01, 0x00,
        0xBC, 0xDD, 0xFA, 0x1F,
        0x00, 0x50, 0xFF, 0x1F
    };
    
    u8 *arm11Section1 = (u8 *)firm + section[1].offset;

    u32* off = (u32 *)memsearch(arm11Section1, MMUConfigPattern, section[1].size, sizeof(MMUConfigPattern));
    if(off != NULL) off[1] &= ~(1 << 4); //clear XN bit 
}

static inline void patchNativeFirm(u32 nandType, u32 emuHeader, u32 a9lhMode)
{
    u8 *arm9Section = (u8 *)firm + section[2].offset;
    
    u32 nativeFirmType;

    if(console)
    {
        //Determine the NATIVE_FIRM version
        switch(arm9Section[0x53])
        {
            case 0xFF:
                nativeFirmType = 0;
                break;
            case '1':
                nativeFirmType = 2;
                break;
            default:
                nativeFirmType = 1;
                break;
        }

        //Decrypt ARM9Bin and patch ARM9 entrypoint to skip arm9loader
        arm9Loader(arm9Section, nativeFirmType);
        firm->arm9Entry = (u8 *)0x801B01C;
    }
    else
    {
        //Determine if we're booting the 9.0 FIRM
        u8 firm90Hash[0x10] = {0x27, 0x2D, 0xFE, 0xEB, 0xAF, 0x3F, 0x6B, 0x3B, 0xF5, 0xDE, 0x4C, 0x41, 0xDE, 0x95, 0x27, 0x6A};
        nativeFirmType = memcmp(section[2].hash, firm90Hash, 0x10) != 0;
    }

    //Find the Process9 .code location, size and memory address
    u32 process9Size,
        process9MemAddr;
    u8 *process9Offset = getProcess9(arm9Section + 0x15000, section[2].size - 0x15000, &process9Size, &process9MemAddr);

    //Apply emuNAND patches
    if(nandType) patchEmuNAND(arm9Section, process9Offset, process9Size, emuHeader);

    //Apply FIRM0/1 writes patches on sysNAND to protect A9LH
    else if(a9lhMode) patchFirmWrites(process9Offset, process9Size, 1);

    //Apply FIRM reboot patches, not on 9.0 FIRM as it breaks firmlaunchhax
    if(nativeFirmType || a9lhMode == 2) patchReboots(process9Offset, process9Size, process9MemAddr);

    //Apply signature checks patches
    u16 *sigOffset,
        *sigOffset2;
    getSigChecks(process9Offset, process9Size, &sigOffset, &sigOffset2);
    *sigOffset = sigPatch[0];
    sigOffset2[0] = sigPatch[0];
    sigOffset2[1] = sigPatch[1];

    //Does nothing if svcBackdoor is still there
    if(nativeFirmType == 1) reimplementSvcBackdoor();

    if(CONFIG(5))
    {
        //Apply UNITINFO patch
        u8 *unitInfoOffset = getUnitInfoValueSet(arm9Section, section[2].size);
        *unitInfoOffset = unitInfoPatch;
        
        //Make FCRAM (and VRAM as a side effect) globally executable from arm11 kernel
        patchKernelFCRAMAndVRAMMappingPermissions();
    }
    //Replace the FIRM loader with the injector while copying section0
    copySection0AndInjectLoader();
}

static inline void patchEmuNAND(u8 *arm9Section, u8 *process9Offset, u32 process9Size, u32 emuHeader)
{
    //Copy emuNAND code
    void *emuCodeOffset = getEmuCode(arm9Section);
    memcpy(emuCodeOffset, emunand, emunand_size);

    //Add the data of the found emuNAND
    u32 *pos_offset = (u32 *)memsearch(emuCodeOffset, "NAND", emunand_size, 4);
    u32 *pos_header = (u32 *)memsearch(emuCodeOffset, "NCSD", emunand_size, 4);
    *pos_offset = emuOffset;
    *pos_header = emuHeader;

    //Find and add the SDMMC struct
    u32 *pos_sdmmc = (u32 *)memsearch(emuCodeOffset, "SDMC", emunand_size, 4);
    *pos_sdmmc = getSDMMC(process9Offset, process9Size);

    //Calculate offset for the hooks
    u32 branchOffset = (u32)emuCodeOffset - (u32)firm -
                       section[2].offset + (u32)section[2].address;

    //Add emuNAND hooks
    u16 *emuRead,
        *emuWrite;
<<<<<<< HEAD

=======
>>>>>>> 050f4330
    getEmuRW(process9Offset, process9Size, &emuRead, &emuWrite);
    *emuRead = nandRedir[0];
    emuRead[1] = nandRedir[1];
    ((u32 *)emuRead)[1] = branchOffset;
    *emuWrite = nandRedir[0];
    emuWrite[1] = nandRedir[1];
    ((u32 *)emuWrite)[1] = branchOffset;

    //Set MPU for emu code region
    u32 *mpuOffset = getMPU(arm9Section, section[2].size);
    *mpuOffset = mpuPatch[0];
    mpuOffset[6] = mpuPatch[1];
    mpuOffset[9] = mpuPatch[2];
}

static inline void patchReboots(u8 *process9Offset, u32 process9Size, u32 process9MemAddr)
{
    //Calculate offset for the firmlaunch code and fOpen
    u32 fOpenOffset;
    void *rebootOffset = getReboot(process9Offset, process9Size, process9MemAddr, &fOpenOffset);

    //Copy firmlaunch code
    memcpy(rebootOffset, reboot, reboot_size);

    //Put the fOpen offset in the right location
    u32 *pos_fopen = (u32 *)memsearch(rebootOffset, "OPEN", reboot_size, 4);
    *pos_fopen = fOpenOffset;
}

static inline void reimplementSvcBackdoor(void)
{
    u8 *arm11Section1 = (u8 *)firm + section[1].offset;

    u32 *exceptionsPage;
    u32 *svcTable = getSvcAndExceptions(arm11Section1, section[1].size, &exceptionsPage);

    if(!svcTable[0x7B])
    {
        u32 *freeSpace;
        for(freeSpace = exceptionsPage; *freeSpace != 0xFFFFFFFF; freeSpace++);

        memcpy(freeSpace, svcBackdoor, 40);

        svcTable[0x7B] = 0xFFFF0000 + ((u8 *)freeSpace - (u8 *)exceptionsPage);
    }
}

static inline void copySection0AndInjectLoader(void)
{
    u8 *arm11Section0 = (u8 *)firm + section[0].offset;

    u32 loaderSize;
    u32 loaderOffset = getLoader(arm11Section0, &loaderSize);

    memcpy(section[0].address, arm11Section0, loaderOffset);
    memcpy(section[0].address + loaderOffset, injector, injector_size);
    memcpy(section[0].address + loaderOffset + injector_size, arm11Section0 + loaderOffset + loaderSize, section[0].size - (loaderOffset + loaderSize));
}

static inline void patchSafeFirm(void)
{
    u8 *arm9Section = (u8 *)firm + section[2].offset;

    if(console)
    {
        //Decrypt ARM9Bin and patch ARM9 entrypoint to skip arm9loader
        arm9Loader(arm9Section, 0);
        firm->arm9Entry = (u8 *)0x801B01C;
    }

    //Apply FIRM0/1 writes patches to protect A9LH
    patchFirmWrites(arm9Section, section[2].size, console);
}

static void patchFirmWrites(u8 *offset, u32 size, u32 mode)
{
    if(mode)
    {
        u16 *writeOffset = getFirmWrite(offset, size);
        *writeOffset = writeBlock[0];
        *(writeOffset + 1) = writeBlock[1];
    }
    else
    {
        u16 *writeOffset = getFirmWriteSafe(offset, size);
        *writeOffset = writeBlockSafe[0];
        *(writeOffset + 1) = writeBlockSafe[1];
    }
}

static inline void patchLegacyFirm(u32 firmType)
{
    //On N3DS, decrypt ARM9Bin and patch ARM9 entrypoint to skip arm9loader
    if(console)
    {
        arm9Loader((u8 *)firm + section[3].offset, 0);
        firm->arm9Entry = (u8 *)0x801301C;
    }

    const patchData twlPatches[] = {
        {{0x1650C0, 0x165D64}, {{ 6, 0x00, 0x20, 0x4E, 0xB0, 0x70, 0xBD }}, 0},
        {{0x173A0E, 0x17474A}, { .type1 = 0x2001 }, 1},
        {{0x174802, 0x17553E}, { .type1 = 0x2000 }, 2},
        {{0x174964, 0x1756A0}, { .type1 = 0x2000 }, 2},
        {{0x174D52, 0x175A8E}, { .type1 = 0x2001 }, 2},
        {{0x174D5E, 0x175A9A}, { .type1 = 0x2001 }, 2},
        {{0x174D6A, 0x175AA6}, { .type1 = 0x2001 }, 2},
        {{0x174E56, 0x175B92}, { .type1 = 0x2001 }, 1},
        {{0x174E58, 0x175B94}, { .type1 = 0x4770 }, 1}
    },
    agbPatches[] = {
        {{0x9D2A8, 0x9DF64}, {{ 6, 0x00, 0x20, 0x4E, 0xB0, 0x70, 0xBD }}, 0},
        {{0xD7A12, 0xD8B8A}, { .type1 = 0xEF26 }, 1}
    };

    /* Calculate the amount of patches to apply. Only count the boot screen patch for AGB_FIRM
       if the matching option was enabled (keep it as last) */
    u32 numPatches = firmType == 1 ? (sizeof(twlPatches) / sizeof(patchData)) :
                                     (sizeof(agbPatches) / sizeof(patchData) - !CONFIG(7));
    const patchData *patches = firmType == 1 ? twlPatches : agbPatches;

    //Patch
    for(u32 i = 0; i < numPatches; i++)
    {
        switch(patches[i].type)
        {
            case 0:
                memcpy((u8 *)firm + patches[i].offset[console], patches[i].patch.type0 + 1, patches[i].patch.type0[0]);
                break;
            case 2:
                *(u16 *)((u8 *)firm + patches[i].offset[console] + 2) = 0;
            case 1:
                *(u16 *)((u8 *)firm + patches[i].offset[console]) = patches[i].patch.type1;
                break;
        }
    }
}

static inline void launchFirm(u32 sectionNum, u32 bootType)
{
    //Copy FIRM sections to respective memory locations
    for(; sectionNum < 4 && section[sectionNum].size; sectionNum++)
        memcpy(section[sectionNum].address, (u8 *)firm + section[sectionNum].offset, section[sectionNum].size);

    //Determine the ARM11 entry to use
    vu32 *arm11;
    if(bootType) arm11 = (u32 *)0x1FFFFFFC;
    else
    {
        deinitScreens();
        arm11 = (u32 *)0x1FFFFFF8;
    }

    //Set ARM11 kernel entrypoint
    *arm11 = (u32)firm->arm11Entry;

    //Final jump to ARM9 kernel
    ((void (*)())firm->arm9Entry)();
}<|MERGE_RESOLUTION|>--- conflicted
+++ resolved
@@ -194,16 +194,11 @@
                 loadPayload(pressed);
 
             //If screens are inited or the corresponding option is set, load splash screen
-<<<<<<< HEAD
             if((PDN_GPU_CNT != 1 || CONFIG(8)) && loadSplash())
-                chronoStarted = chrono();
-=======
-            if((PDN_GPU_CNT != 1 || CONFIG(7)) && loadSplash())
             {
                 chronoStarted = 2;
                 chrono(0);
             }
->>>>>>> 050f4330
 
             //If R is pressed, boot the non-updated NAND with the FIRM of the opposite one
             if(pressed & BUTTON_R1)
@@ -409,10 +404,7 @@
     //Add emuNAND hooks
     u16 *emuRead,
         *emuWrite;
-<<<<<<< HEAD
-
-=======
->>>>>>> 050f4330
+
     getEmuRW(process9Offset, process9Size, &emuRead, &emuWrite);
     *emuRead = nandRedir[0];
     emuRead[1] = nandRedir[1];
