/*
*   firm.c
*/

#include "firm.h"
#include "config.h"
#include "utils.h"
#include "fs.h"
#include "patches.h"
#include "memory.h"
#include "emunand.h"
#include "crypto.h"
#include "exceptions.h"
#include "draw.h"
#include "screeninit.h"
#include "buttons.h"
#include "../build/patches.h"

static firmHeader *const firm = (firmHeader *)0x24000000;
static const firmSectionHeader *section;

u32 config,
    console,
    firmSource,
    emuOffset;

<<<<<<< HEAD
static inline void patchExceptionHandlersInstall(u8 *arm9Section)
{
    static const u8 pattern[] = {
        0x18, 0x10, 0x80, 0xE5, 
        0x10, 0x10, 0x80, 0xE5, 
        0x20, 0x10, 0x80, 0xE5, 
        0x28, 0x10, 0x80, 0xE5,
    }; //i.e when it stores ldr pc, [pc, #-4]
    
    u32* off = (u32 *)(memsearch(arm9Section, pattern, section[2].size, sizeof(pattern)));
    if(off == NULL) return;
    off += sizeof(pattern)/4;
    
    u32 r0 = 0x08000000;
    
    for(; *off != 0xE3A01040; off++) //until mov r1, #0x40
    {
        if((*off >> 26) != 0x39 || ((*off >> 16) & 0xf) != 0 || ((*off >> 25) & 1) != 0 || ((*off >> 20) & 5) != 0)
            continue; //discard everything that's not str rX, [r0, #imm](!)
        
        int rD = (*off >> 12) & 0xf;
        int offset = (*off & 0xfff) * ((((*off >> 23) & 1) == 0) ? -1 : 1);
        int writeback = (*off >> 21) & 1, pre = (*off >> 24) & 1;
        
        u32 addr = r0 + ((pre || !writeback) ? offset : 0);
        if(addr != 0x08000014 && addr != 0x08000004)
            *off = 0xE1A00000; //nop
        else
            *off = 0xE5800000 | (rD << 12) | (addr & 0xfff); //preserve IRQ and svc handlers
        
        if(!pre) addr += offset;
        if(writeback) r0 = addr;
    }
}
=======
u64 chronoWhenSplashLoaded = 0;
>>>>>>> 1750b256

void main(void)
{
    u32 bootType,
        firmType,
        nandType,
        a9lhMode,
        updatedSys,
        needConfig,
        newConfig,
        emuHeader;
    
    startChrono(0); //Start the chronometer. It shouldn't be reset.

    //Detect the console being used
    console = PDN_MPCORE_CFG == 7;

    //Mount filesystems. CTRNAND will be mounted only if/when needed
    mountFs();

    const char configPath[] = "/luma/config.bin";

    //Attempt to read the configuration file
    needConfig = fileRead(&config, configPath) ? 1 : 2;

    //Determine if this is a firmlaunch boot
    if(*(vu8 *)0x23F00005)
    {
        if(needConfig == 2) mcuReboot();

        bootType = 1;

        //'0' = NATIVE_FIRM, '1' = TWL_FIRM, '2' = AGB_FIRM
        firmType = *(vu8 *)0x23F00009 == '3' ? 3 : *(vu8 *)0x23F00005 - '0';

        nandType = BOOTCONFIG(0, 3);
        firmSource = BOOTCONFIG(2, 1);
        a9lhMode = BOOTCONFIG(3, 1);
        updatedSys = a9lhMode && CONFIG(1);
    }
    else
    {
        //Get pressed buttons
        u32 pressed = HID_PAD;

        //If no configuration file exists or SELECT is held, load configuration menu
        if(needConfig == 2 || (pressed & BUTTON_SELECT))
        {
            configureCFW(configPath);

            //Zero the last booted FIRM flag
            CFG_BOOTENV = 0;

            //Update pressed buttons
            pressed = HID_PAD;
        }

        u32 devMode = CONFIG(5);

        if(devMode) 
        { 
            detectAndProcessExceptionDumps();
            installArm9Handlers(); 
        }

        bootType = 0;
        firmType = 0;

        //Determine if booting with A9LH
        u32 a9lhBoot = !PDN_SPI_CNT;

        //Determine if A9LH is installed and the user has an updated sysNAND
        if(a9lhBoot || CONFIG(2))
        {
            a9lhMode = 1;
            updatedSys = CONFIG(1);
        }
        else
        {
            a9lhMode = 0;
            updatedSys = 0;
        }

        newConfig = a9lhMode << 3;

        if(a9lhBoot)
        {
            //Retrieve the last booted FIRM
            u32 previousFirm = CFG_BOOTENV;

            //If it's a MCU reboot, try to force boot options
            if(previousFirm)
            {
                //Always force a sysNAND boot when quitting AGB_FIRM
                if(previousFirm == 7)
                {
                    nandType = 0;
                    firmSource = updatedSys ? 0 : BOOTCONFIG(2, 1);
                    needConfig--;

                    //Flag to prevent multiple boot options-forcing
                    newConfig |= 1 << 4;
                }

                /* Else, force the last used boot options unless a payload button or A/L/R are pressed
                    or the no-forcing flag is set */
                else if(!(pressed & OVERRIDE_BUTTONS) && !BOOTCONFIG(4, 1))
                {
                    nandType = BOOTCONFIG(0, 3);
                    firmSource = BOOTCONFIG(2, 1);
                    needConfig--;
                }
            }

            //If the SAFE MODE combo is held, force a sysNAND boot
            else if(pressed == SAFE_MODE)
            {
                a9lhMode++;
                nandType = 0;
                firmSource = 0;
                needConfig--;
            }
        }

        //Boot options aren't being forced
        if(needConfig)
        {
            /* If L and R/A/Select or one of the single payload buttons are pressed,
               chainload an external payload */
            if(devMode || (pressed & SINGLE_PAYLOAD_BUTTONS) || ((pressed & BUTTON_L1) && (pressed & L_PAYLOAD_BUTTONS)))
                loadPayload(pressed);

            //If screens are inited or the corresponding option is set, load splash screen
<<<<<<< HEAD
            if(PDN_GPU_CNT != 1 || CONFIG(8)) loadSplash();

=======
            if(PDN_GPU_CNT != 1 || CONFIG(7)) chronoWhenSplashLoaded = (u64) loadSplash();
            if(chronoWhenSplashLoaded) chronoWhenSplashLoaded = chrono(); 
            
>>>>>>> 1750b256
            //If R is pressed, boot the non-updated NAND with the FIRM of the opposite one
            if(pressed & BUTTON_R1)
            {
                nandType = updatedSys;
                firmSource = !nandType;
            }

            /* Else, boot the NAND the user set to autoboot or the opposite one, depending on L,
               with their own FIRM */
            else
            {
                nandType = CONFIG(0) != !(pressed & BUTTON_L1);
                firmSource = nandType;
            }

            /* If we're booting emuNAND the second emuNAND is set as default and B isn't pressed,
               or vice-versa, boot the second emuNAND */
            if(nandType && (CONFIG(3) == !(pressed & BUTTON_B))) nandType++;
        }
    }

    //If we need to boot emuNAND, make sure it exists
    if(nandType)
    {
        getEmunandSect(&emuOffset, &emuHeader, &nandType);
        if(!nandType) firmSource = 0;
    }

    //Same if we're using emuNAND as the FIRM source
    else if(firmSource)
        getEmunandSect(&emuOffset, &emuHeader, &firmSource);

    if(!bootType)
    {
        newConfig |= nandType | (firmSource << 2);

        /* If the boot configuration is different from previously, overwrite it.
           Just the no-forcing flag being set is not enough */
        if((newConfig & 0x2F) != (config & 0x3F))
        {
            //Preserve user settings (last 26 bits)
            newConfig |= config & 0xFFFFFFC0;

            fileWrite(&newConfig, configPath, 4);
        }
    }

    loadFirm(firmType, !firmType && updatedSys == !firmSource);

    patchExceptionHandlersInstall((u8 *)firm + section[2].offset);
    
    switch(firmType)
    {
        case 0:
            patchNativeFirm(nandType, emuHeader, a9lhMode);
            break;
        case 3:
            patchSafeFirm();
            break;
        default:
            patchLegacyFirm(firmType);
            break;
    }

    launchFirm(!firmType, bootType);
}

static inline void loadFirm(u32 firmType, u32 externalFirm)
{
    section = firm->section;

    u32 externalFirmLoaded = externalFirm &&
                             fileRead(firm, "/luma/firmware.bin") &&
                             (((u32)section[2].address >> 8) & 0xFF) == (console ? 0x60 : 0x68);

    /* If the conditions to load the external FIRM aren't met, or reading fails, or the FIRM
       doesn't match the console, load FIRM from CTRNAND */
    if(!externalFirmLoaded)
    {
        const char *firmFolders[4][2] = {{ "00000002", "20000002" },
                                         { "00000102", "20000102" },
                                         { "00000202", "20000202" },
                                         { "00000003", "20000003" }};

        firmRead(firm, firmFolders[firmType][console]);
        decryptExeFs((u8 *)firm);
    }
}

static inline void patchKernelFCRAMAndVRAMMappingPermissions(u8* arm11Section1)
{
    static const u8 MMUConfigPattern[] = {
        0xC4, 0xDD, 0xFA, 0x1F,
        0x16, 0x64, 0x01, 0x00,
        0xBC, 0xDD, 0xFA, 0x1F,
        0x00, 0x50, 0xFF, 0x1F
    };
    
    u32* off = (u32 *)memsearch(arm11Section1, MMUConfigPattern, section[1].size, sizeof(MMUConfigPattern));
    if(off != NULL) off[1] &= ~(1 << 4); //clear XN bit 
}

static inline void patchNativeFirm(u32 nandType, u32 emuHeader, u32 a9lhMode)
{
    u8 *arm9Section = (u8 *)firm + section[2].offset;
    u8 *arm11Section1 = (u8 *)firm + section[1].offset;
    
    u32 nativeFirmType;

    if(console)
    {
        //Determine the NATIVE_FIRM version
        switch(arm9Section[0x53])
        {
            case 0xFF:
                nativeFirmType = 0;
                break;
            case '1':
                nativeFirmType = 1;
                break;
            default:
                nativeFirmType = 2;
                break;
        }

        //Decrypt ARM9Bin and patch ARM9 entrypoint to skip arm9loader
        arm9Loader(arm9Section, nativeFirmType);
        firm->arm9Entry = (u8 *)0x801B01C;
    }
    else
    {
        //Determine if we're booting the 9.0 FIRM
        u8 firm90Hash[0x10] = {0x27, 0x2D, 0xFE, 0xEB, 0xAF, 0x3F, 0x6B, 0x3B, 0xF5, 0xDE, 0x4C, 0x41, 0xDE, 0x95, 0x27, 0x6A};
        nativeFirmType = memcmp(section[2].hash, firm90Hash, 0x10) != 0;
    }

    if(nativeFirmType || nandType || a9lhMode == 2)
    {
        //Find the Process9 NCCH location
        u8 *proc9Offset = getProc9(arm9Section, section[2].size);

        //Apply emuNAND patches
        if(nandType) patchEmuNAND(arm9Section, proc9Offset, emuHeader);

        //Apply FIRM reboot patches, not on 9.0 FIRM as it breaks firmlaunchhax
        if(nativeFirmType || a9lhMode == 2) patchReboots(arm9Section, proc9Offset);
    }

    //Apply FIRM0/1 writes patches on sysNAND to protect A9LH
    if(a9lhMode && !nandType) patchFirmWrites(arm9Section, 1);

    //Apply signature checks patches
    u32 sigOffset,
        sigOffset2;

    getSigChecks(arm9Section, section[2].size, &sigOffset, &sigOffset2);
    *(u16 *)sigOffset = sigPatch[0];
    *(u16 *)sigOffset2 = sigPatch[0];
    *((u16 *)sigOffset2 + 1) = sigPatch[1];

<<<<<<< HEAD
    if(CONFIG(5))
    {
        //Apply UNITINFO patch
        u8 *unitInfoOffset = getUnitInfoValueSet(arm9Section, section[2].size);
        *unitInfoOffset = unitInfoPatch;
        
        //Make FCRAM (and VRAM as a side effect) globally executable from arm11 kernel
        patchKernelFCRAMAndVRAMMappingPermissions(arm11Section1);
    }

=======
    reimplementSvcBackdoor(arm11Section1); //Does nothing if svcBackdoor is still there
>>>>>>> 1750b256
    //Replace the FIRM loader with the injector while copying section0
    copySection0AndInjectLoader();
}

static inline void patchEmuNAND(u8 *arm9Section, u8 *proc9Offset, u32 emuHeader)
{
    //Copy emuNAND code
    void *emuCodeOffset = getEmuCode(proc9Offset);
    memcpy(emuCodeOffset, emunand, emunand_size);

    //Add the data of the found emuNAND
    u32 *pos_offset = (u32 *)memsearch(emuCodeOffset, "NAND", emunand_size, 4);
    u32 *pos_header = (u32 *)memsearch(emuCodeOffset, "NCSD", emunand_size, 4);
    *pos_offset = emuOffset;
    *pos_header = emuHeader;

    //Find and add the SDMMC struct
    u32 *pos_sdmmc = (u32 *)memsearch(emuCodeOffset, "SDMC", emunand_size, 4);
    *pos_sdmmc = getSDMMC(arm9Section, section[2].size);

    //Calculate offset for the hooks
    u32 branchOffset = (u32)emuCodeOffset - (u32)firm -
                       section[2].offset + (u32)section[2].address;

    //Add emuNAND hooks
    u32 emuRead,
        emuWrite;

    getEmuRW(arm9Section, section[2].size, &emuRead, &emuWrite);
    *(u16 *)emuRead = nandRedir[0];
    *((u16 *)emuRead + 1) = nandRedir[1];
    *((u32 *)emuRead + 1) = branchOffset;
    *(u16 *)emuWrite = nandRedir[0];
    *((u16 *)emuWrite + 1) = nandRedir[1];
    *((u32 *)emuWrite + 1) = branchOffset;

    //Set MPU for emu code region
    u32 *mpuOffset = getMPU(arm9Section, section[2].size);
    *mpuOffset = mpuPatch[0];
    *(mpuOffset + 6) = mpuPatch[1];
    *(mpuOffset + 9) = mpuPatch[2];
}

static inline void patchReboots(u8 *arm9Section, u8 *proc9Offset)
{
    //Calculate offset for the firmlaunch code
    void *rebootOffset = getReboot(arm9Section, section[2].size);

    //Calculate offset for the fOpen function
    u32 fOpenOffset = getfOpen(proc9Offset, rebootOffset);

    //Copy firmlaunch code
    memcpy(rebootOffset, reboot, reboot_size);

    //Put the fOpen offset in the right location
    u32 *pos_fopen = (u32 *)memsearch(rebootOffset, "OPEN", reboot_size, 4);
    *pos_fopen = fOpenOffset;
}

static inline void reimplementSvcBackdoor(u8 *arm11Section1)
{
    u32 *exceptionsPage = getExceptionVectorsPage(arm11Section1, section[1].size);
    if(exceptionsPage == NULL) return;
    
    u32 low24 = (exceptionsPage[2] & 0x00FFFFFF) << 2;  
    u32 signMask = (u32)(-(low24 >> 25)) & 0xFC000000; //Sign extension     
    int offset = (int)(low24 | signMask) + 8;          //Branch offset + 8 for prefetch     
    
    u32* svcTable = (u32 *)(arm11Section1 + *(u32 *)(arm11Section1 + 0xFFFF0008 + offset - 0xFFF00000 + 8) - 0xFFF00000); //svc handler address
    while(*svcTable != 0) svcTable++; //svc0 = NULL
    
    if(svcTable[0x7B] != 0) return;
       
    u32 *freeSpace = exceptionsPage;
    while(freeSpace < exceptionsPage + 0x400 - 0xA && (freeSpace[0] != 0xFFFFFFFF || freeSpace[1] != 0xFFFFFFFF))
        freeSpace++;
    
    if(freeSpace >= exceptionsPage + 0x400 - 0xA) return;
    
    //Official implementation of svcBackdoor
    freeSpace[0] = 0xE3CD10FF; //bic   r1, sp, #0xff
    freeSpace[1] = 0xE3811C0F; //orr   r1, r1, #0xf00
    freeSpace[2] = 0xE2811028; //add   r1, r1, #0x28
    freeSpace[3] = 0xE5912000; //ldr   r2, [r1]
    freeSpace[4] = 0xE9226000; //stmdb r2!, {sp, lr}
    freeSpace[5] = 0xE1A0D002; //mov   sp, r2
    freeSpace[6] = 0xE12FFF30; //blx   r0
    freeSpace[7] = 0xE8BD0003; //pop   {r0, r1}
    freeSpace[8] = 0xE1A0D000; //mov   sp, r0
    freeSpace[9] = 0xE12FFF11; //bx    r1
    
    svcTable[0x7B] = 0xFFFF0000 + ((u8 *)freeSpace - (u8 *) exceptionsPage);
}

static inline void copySection0AndInjectLoader(void)
{
    u8 *arm11Section0 = (u8 *)firm + section[0].offset;
    u32 loaderSize;
    u32 loaderOffset = getLoader(arm11Section0, &loaderSize);

    memcpy(section[0].address, arm11Section0, loaderOffset);
    memcpy(section[0].address + loaderOffset, injector, injector_size);
    memcpy(section[0].address + loaderOffset + injector_size, arm11Section0 + loaderOffset + loaderSize, section[0].size - (loaderOffset + loaderSize));
}

static inline void patchLegacyFirm(u32 firmType)
{
    //On N3DS, decrypt ARM9Bin and patch ARM9 entrypoint to skip arm9loader
    if(console)
    {
        arm9Loader((u8 *)firm + section[3].offset, 0);
        firm->arm9Entry = (u8 *)0x801301C;
    }

    const patchData twlPatches[] = {
        {{0x1650C0, 0x165D64}, {{ 6, 0x00, 0x20, 0x4E, 0xB0, 0x70, 0xBD }}, 0},
        {{0x173A0E, 0x17474A}, { .type1 = 0x2001 }, 1},
        {{0x174802, 0x17553E}, { .type1 = 0x2000 }, 2},
        {{0x174964, 0x1756A0}, { .type1 = 0x2000 }, 2},
        {{0x174D52, 0x175A8E}, { .type1 = 0x2001 }, 2},
        {{0x174D5E, 0x175A9A}, { .type1 = 0x2001 }, 2},
        {{0x174D6A, 0x175AA6}, { .type1 = 0x2001 }, 2},
        {{0x174E56, 0x175B92}, { .type1 = 0x2001 }, 1},
        {{0x174E58, 0x175B94}, { .type1 = 0x4770 }, 1}
    },
    agbPatches[] = {
        {{0x9D2A8, 0x9DF64}, {{ 6, 0x00, 0x20, 0x4E, 0xB0, 0x70, 0xBD }}, 0},
        {{0xD7A12, 0xD8B8A}, { .type1 = 0xEF26 }, 1}
    };

    /* Calculate the amount of patches to apply. Only count the boot screen patch for AGB_FIRM
       if the matching option was enabled (keep it as last) */
    u32 numPatches = firmType == 1 ? (sizeof(twlPatches) / sizeof(patchData)) :
                                     (sizeof(agbPatches) / sizeof(patchData) - !CONFIG(7));
    const patchData *patches = firmType == 1 ? twlPatches : agbPatches;

    //Patch
    for(u32 i = 0; i < numPatches; i++)
    {
        switch(patches[i].type)
        {
            case 0:
                memcpy((u8 *)firm + patches[i].offset[console], patches[i].patch.type0 + 1, patches[i].patch.type0[0]);
                break;
            case 2:
                *(u16 *)((u8 *)firm + patches[i].offset[console] + 2) = 0;
            case 1:
                *(u16 *)((u8 *)firm + patches[i].offset[console]) = patches[i].patch.type1;
                break;
        }
    }
}

static inline void patchSafeFirm(void)
{
    u8 *arm9Section = (u8 *)firm + section[2].offset;

    if(console)
    {
        //Decrypt ARM9Bin and patch ARM9 entrypoint to skip arm9loader
        arm9Loader(arm9Section, 0);
        firm->arm9Entry = (u8 *)0x801B01C;
    }

    //Apply FIRM0/1 writes patches to protect A9LH
    patchFirmWrites(arm9Section, console);
}

static void patchFirmWrites(u8 *arm9Section, u32 mode)
{
    if(mode)
    {
        u16 *writeOffset = getFirmWrite(arm9Section, section[2].size);
        *writeOffset = writeBlock[0];
        *(writeOffset + 1) = writeBlock[1];
    }
    else
    {
        u16 *writeOffset = getFirmWriteSafe(arm9Section, section[2].size);
        *writeOffset = writeBlockSafe[0];
        *(writeOffset + 1) = writeBlockSafe[1];
    }
}

static inline void launchFirm(u32 firstSectionToCopy, u32 bootType)
{
    //Copy FIRM sections to respective memory locations
    for(u32 i = firstSectionToCopy; i < 4 && section[i].size; i++)
        memcpy(section[i].address, (u8 *)firm + section[i].offset, section[i].size);

    while(chronoWhenSplashLoaded && chrono() - chronoWhenSplashLoaded < 3 * TICKS_PER_SEC);
    stopChrono();
    
    //Determine the ARM11 entry to use
    vu32 *arm11;
    if(bootType) arm11 = (u32 *)0x1FFFFFFC;
    else
    {
        deinitScreens();
        arm11 = (u32 *)0x1FFFFFF8;
    }

    //Set ARM11 kernel entrypoint
    *arm11 = (u32)firm->arm11Entry;

    //Final jump to ARM9 kernel
    ((void (*)())firm->arm9Entry)();
}<|MERGE_RESOLUTION|>--- conflicted
+++ resolved
@@ -24,7 +24,8 @@
     firmSource,
     emuOffset;
 
-<<<<<<< HEAD
+u64 chronoWhenSplashLoaded = 0;
+
 static inline void patchExceptionHandlersInstall(u8 *arm9Section)
 {
     static const u8 pattern[] = {
@@ -59,9 +60,6 @@
         if(writeback) r0 = addr;
     }
 }
-=======
-u64 chronoWhenSplashLoaded = 0;
->>>>>>> 1750b256
 
 void main(void)
 {
@@ -195,14 +193,9 @@
                 loadPayload(pressed);
 
             //If screens are inited or the corresponding option is set, load splash screen
-<<<<<<< HEAD
-            if(PDN_GPU_CNT != 1 || CONFIG(8)) loadSplash();
-
-=======
-            if(PDN_GPU_CNT != 1 || CONFIG(7)) chronoWhenSplashLoaded = (u64) loadSplash();
+            if(PDN_GPU_CNT != 1 || CONFIG(8)) chronoWhenSplashLoaded = (u64) loadSplash();
             if(chronoWhenSplashLoaded) chronoWhenSplashLoaded = chrono(); 
             
->>>>>>> 1750b256
             //If R is pressed, boot the non-updated NAND with the FIRM of the opposite one
             if(pressed & BUTTON_R1)
             {
@@ -363,7 +356,6 @@
     *(u16 *)sigOffset2 = sigPatch[0];
     *((u16 *)sigOffset2 + 1) = sigPatch[1];
 
-<<<<<<< HEAD
     if(CONFIG(5))
     {
         //Apply UNITINFO patch
@@ -374,9 +366,7 @@
         patchKernelFCRAMAndVRAMMappingPermissions(arm11Section1);
     }
 
-=======
     reimplementSvcBackdoor(arm11Section1); //Does nothing if svcBackdoor is still there
->>>>>>> 1750b256
     //Replace the FIRM loader with the injector while copying section0
     copySection0AndInjectLoader();
 }
