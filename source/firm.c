/*
*   firm.c
*/

#include "firm.h"
#include "config.h"
#include "utils.h"
#include "fs.h"
#include "patches.h"
#include "memory.h"
#include "emunand.h"
#include "crypto.h"
#include "draw.h"
#include "screeninit.h"
#include "exceptions.h"
#include "buttons.h"
#include "../build/patches.h"

static firmHeader *const firm = (firmHeader *)0x24000000;
static const firmSectionHeader *section;

u32 config,
    console,
    firmSource,
    emuOffset;

void main(void)
{
    u32 bootType,
        firmType,
        nandType,
        a9lhMode,
        updatedSys,
        needConfig,
        newConfig,
        emuHeader;

    //Detect the console being used
    console = PDN_MPCORE_CFG == 7;

    //Mount filesystems. CTRNAND will be mounted only if/when needed
    mountFs();

    const char configPath[] = "/luma/config.bin";

    //Attempt to read the configuration file
    needConfig = !fileRead(&config, configPath, 4) ? 1 : 2;

    //Determine if this is a firmlaunch boot
    if(*(vu8 *)0x23F00005)
    {
        if(needConfig == 2) mcuReboot();

        bootType = 1;

        //'0' = NATIVE_FIRM, '1' = TWL_FIRM, '2' = AGB_FIRM
        firmType = *(vu8 *)0x23F00009 == '3' ? 3 : *(vu8 *)0x23F00005 - '0';

        nandType = BOOTCONFIG(0, 3);
        firmSource = BOOTCONFIG(2, 1);
        a9lhMode = BOOTCONFIG(3, 1);
        updatedSys = (a9lhMode && CONFIG(1)) ? 1 : 0;
    }
    else
    {
<<<<<<< HEAD
        //Only when "Enable developer features" is set
        if(CONFIG(5))
        {
            detectAndProcessExceptionDumps();
            installArm9Handlers();
        }
=======
        //Get pressed buttons
        u32 pressed = HID_PAD;

        //If no configuration file exists or SELECT is held, load configuration menu
        if(needConfig == 2 || (pressed & BUTTON_SELECT))
            configureCFW(configPath);
>>>>>>> 905f816b

        bootType = 0;
        firmType = 0;

        //Determine if booting with A9LH
        u32 a9lhBoot = !PDN_SPI_CNT;

        //Determine if A9LH is installed and the user has an updated sysNAND
        if(a9lhBoot || CONFIG(2))
        {
            a9lhMode = 1;
            updatedSys = CONFIG(1);
        }
        else
        {
            a9lhMode = 0;
            updatedSys = 0;
        }

        newConfig = a9lhMode << 3;

        if(a9lhBoot)
        {
            //Retrieve the last booted FIRM
            u32 previousFirm = CFG_BOOTENV;

            //If it's a MCU reboot, try to force boot options
            if(previousFirm)
            {
                //Always force a sysNAND boot when quitting AGB_FIRM
                if(previousFirm == 7)
                {
                    nandType = 0;
                    firmSource = updatedSys ? 0 : BOOTCONFIG(2, 1);
                    needConfig--;

                    //Flag to prevent multiple boot options-forcing
                    newConfig |= 1 << 4;
                }

                /* Else, force the last used boot options unless a payload button or A/L/R are pressed
                    or the no-forcing flag is set */
                else if(!(pressed & OVERRIDE_BUTTONS) && !BOOTCONFIG(4, 1))
                {
                    nandType = BOOTCONFIG(0, 3);
                    firmSource = BOOTCONFIG(2, 1);
                    needConfig--;
                }
            }

            //If the SAFE MODE combo is held, force a sysNAND boot
            else if(pressed == SAFE_MODE)
            {
                a9lhMode++;
                nandType = 0;
                firmSource = 0;
                needConfig--;
            }
        }

        //Boot options aren't being forced
        if(needConfig)
        {
            /* If L and R/A/Select or one of the single payload buttons are pressed,
               chainload an external payload */
            if((pressed & SINGLE_PAYLOAD_BUTTONS) || ((pressed & BUTTON_L1) && (pressed & L_PAYLOAD_BUTTONS)))
                loadPayload(pressed);

            //If screens are inited or the corresponding option is set, load splash screen
            if(PDN_GPU_CNT != 1 || CONFIG(8)) loadSplash();

            //If R is pressed, boot the non-updated NAND with the FIRM of the opposite one
            if(pressed & BUTTON_R1)
            {
                nandType = updatedSys;
                firmSource = !nandType;
            }

            /* Else, boot the NAND the user set to autoboot or the opposite one, depending on L,
               with their own FIRM */
            else
            {
                nandType = CONFIG(0) != !(pressed & BUTTON_L1);
                firmSource = nandType;
            }

            /* If we're booting emuNAND the second emuNAND is set as default and B isn't pressed,
               or vice-versa, boot the second emuNAND */
            if(nandType && (CONFIG(3) == !(pressed & BUTTON_B))) nandType++;
        }
    }

    //If we need to boot emuNAND, make sure it exists
    if(nandType)
    {
        getEmunandSect(&emuOffset, &emuHeader, &nandType);
        if(!nandType) firmSource = 0;
    }

    //Same if we're using emuNAND as the FIRM source
    else if(firmSource)
        getEmunandSect(&emuOffset, &emuHeader, &firmSource);

    if(!bootType)
    {
        newConfig |= nandType | (firmSource << 2);

        /* If the boot configuration is different from previously, overwrite it.
           Just the no-forcing flag being set is not enough */
        if((newConfig & 0x2F) != (config & 0x3F))
        {
            //Preserve user settings (last 26 bits)
            newConfig |= config & 0xFFFFFFC0;

            fileWrite(&newConfig, configPath, 4);
        }
    }

    loadFirm(firmType, !firmType && updatedSys == !firmSource);

    switch(firmType)
    {
        case 0:
            patchNativeFirm(nandType, emuHeader, a9lhMode);
            break;
        case 3:
            patchSafeFirm();
            break;
        default:
            patchLegacyFirm(firmType);
            break;
    }

    launchFirm(bootType);
}

static inline void loadFirm(u32 firmType, u32 externalFirm)
{
    section = firm->section;

    u32 externalFirmLoaded = externalFirm &&
                             !fileRead(firm, "/luma/firmware.bin", 0) &&
                             (((u32)section[2].address >> 8) & 0xFF) == (console ? 0x60 : 0x68);

    /* If the conditions to load the external FIRM aren't met, or reading fails, or the FIRM
       doesn't match the console, load FIRM from CTRNAND */
    if(!externalFirmLoaded)
    {
        const char *firmFolders[4][2] = {{ "00000002", "20000002" },
                                         { "00000102", "20000102" },
                                         { "00000202", "20000202" },
                                         { "00000003", "20000003" }};

        firmRead(firm, firmFolders[firmType][console]);
        decryptExeFs((u8 *)firm);
    }
}

static inline void patchNativeFirm(u32 nandType, u32 emuHeader, u32 a9lhMode)
{
    u8 *arm9Section = (u8 *)firm + section[2].offset;

    u32 nativeFirmType;

    if(console)
    {
        //Determine if we're booting the 9.0 FIRM
        nativeFirmType = (arm9Section[0x51] == 0xFF) ? 0 : 1;

        //Decrypt ARM9Bin and patch ARM9 entrypoint to skip arm9loader
        arm9Loader(arm9Section, nativeFirmType);
        firm->arm9Entry = (u8 *)0x801B01C;
    }
    else
    {
        //Determine if we're booting the 9.0 FIRM
        u8 firm90Hash[0x10] = {0x27, 0x2D, 0xFE, 0xEB, 0xAF, 0x3F, 0x6B, 0x3B, 0xF5, 0xDE, 0x4C, 0x41, 0xDE, 0x95, 0x27, 0x6A};
        nativeFirmType = (memcmp(section[2].hash, firm90Hash, 0x10) == 0) ? 0 : 1;
    }

    if(nativeFirmType || nandType || a9lhMode == 2)
    {
        //Find the Process9 NCCH location
        u8 *proc9Offset = getProc9(arm9Section, section[2].size);

        //Apply emuNAND patches
        if(nandType) patchEmuNAND(arm9Section, proc9Offset, emuHeader);

        //Apply FIRM reboot patches, not on 9.0 FIRM as it breaks firmlaunchhax
        if(nativeFirmType || a9lhMode == 2) patchReboots(arm9Section, proc9Offset);
    }

    //Apply FIRM0/1 writes patches on sysNAND to protect A9LH
    if(a9lhMode && !nandType) patchFirmWrites(arm9Section, 1);

    //Apply signature checks patches
    u32 sigOffset,
        sigOffset2;

    getSigChecks(arm9Section, section[2].size, &sigOffset, &sigOffset2);
    *(u16 *)sigOffset = sigPatch[0];
    *(u16 *)sigOffset2 = sigPatch[0];
    *((u16 *)sigOffset2 + 1) = sigPatch[1];

    if(CONFIG(5))
    {
        //Apply UNITINFO patch
        u8 *unitInfoOffset = getUnitInfoValueSet(arm9Section, section[2].size);
        *unitInfoOffset = unitInfoPatch;
    }

    //Replace the FIRM loader with the injector
    injectLoader();
}

static inline void patchEmuNAND(u8 *arm9Section, u8 *proc9Offset, u32 emuHeader)
{
    //Copy emuNAND code
    void *emuCodeOffset = getEmuCode(proc9Offset);
    memcpy(emuCodeOffset, emunand, emunand_size);

    //Add the data of the found emuNAND
    u32 *pos_offset = (u32 *)memsearch(emuCodeOffset, "NAND", emunand_size, 4);
    u32 *pos_header = (u32 *)memsearch(emuCodeOffset, "NCSD", emunand_size, 4);
    *pos_offset = emuOffset;
    *pos_header = emuHeader;

    //Find and add the SDMMC struct
    u32 *pos_sdmmc = (u32 *)memsearch(emuCodeOffset, "SDMC", emunand_size, 4);
    *pos_sdmmc = getSDMMC(arm9Section, section[2].size);

    //Calculate offset for the hooks
    u32 branchOffset = (u32)emuCodeOffset - (u32)firm -
                       section[2].offset + (u32)section[2].address;

    //Add emuNAND hooks
    u32 emuRead,
        emuWrite;

    getEmuRW(arm9Section, section[2].size, &emuRead, &emuWrite);
    *(u16 *)emuRead = nandRedir[0];
    *((u16 *)emuRead + 1) = nandRedir[1];
    *((u32 *)emuRead + 1) = branchOffset;
    *(u16 *)emuWrite = nandRedir[0];
    *((u16 *)emuWrite + 1) = nandRedir[1];
    *((u32 *)emuWrite + 1) = branchOffset;

    //Set MPU for emu code region
    u32 *mpuOffset = getMPU(arm9Section, section[2].size);
    *mpuOffset = mpuPatch[0];
    *(mpuOffset + 6) = mpuPatch[1];
    *(mpuOffset + 9) = mpuPatch[2];
}

static inline void patchReboots(u8 *arm9Section, u8 *proc9Offset)
{
    //Calculate offset for the firmlaunch code
    void *rebootOffset = getReboot(arm9Section, section[2].size);

    //Calculate offset for the fOpen function
    u32 fOpenOffset = getfOpen(proc9Offset, rebootOffset);

    //Copy firmlaunch code
    memcpy(rebootOffset, reboot, reboot_size);

    //Put the fOpen offset in the right location
    u32 *pos_fopen = (u32 *)memsearch(rebootOffset, "OPEN", reboot_size, 4);
    *pos_fopen = fOpenOffset;
}

static inline void injectLoader(void)
{
    u32 loaderSize;

    void *loaderOffset = getLoader((u8 *)firm + section[0].offset, section[0].size, &loaderSize);

    //Check that the injector CXI isn't larger than the original
    if((u32)injector_size <= loaderSize)
    {
        memcpy(loaderOffset, injector, injector_size);

        //Patch content size and ExeFS size to match the repaced loader's ones
        *((u32 *)loaderOffset + 0x41) = loaderSize / 0x200;
        *((u32 *)loaderOffset + 0x69) = loaderSize / 0x200 - 5;
    }
}

static inline void patchLegacyFirm(u32 firmType)
{
    //On N3DS, decrypt ARM9Bin and patch ARM9 entrypoint to skip arm9loader
    if(console)
    {
        arm9Loader((u8 *)firm + section[3].offset, 0);
        firm->arm9Entry = (u8 *)0x801301C;
    }

    const patchData twlPatches[] = {
        {{0x1650C0, 0x165D64}, {{ 6, 0x00, 0x20, 0x4E, 0xB0, 0x70, 0xBD }}, 0},
        {{0x173A0E, 0x17474A}, { .type1 = 0x2001 }, 1},
        {{0x174802, 0x17553E}, { .type1 = 0x2000 }, 2},
        {{0x174964, 0x1756A0}, { .type1 = 0x2000 }, 2},
        {{0x174D52, 0x175A8E}, { .type1 = 0x2001 }, 2},
        {{0x174D5E, 0x175A9A}, { .type1 = 0x2001 }, 2},
        {{0x174D6A, 0x175AA6}, { .type1 = 0x2001 }, 2},
        {{0x174E56, 0x175B92}, { .type1 = 0x2001 }, 1},
        {{0x174E58, 0x175B94}, { .type1 = 0x4770 }, 1}
    },
    agbPatches[] = {
        {{0x9D2A8, 0x9DF64}, {{ 6, 0x00, 0x20, 0x4E, 0xB0, 0x70, 0xBD }}, 0},
        {{0xD7A12, 0xD8B8A}, { .type1 = 0xEF26 }, 1}
    };

    /* Calculate the amount of patches to apply. Only count the boot screen patch for AGB_FIRM
       if the matching option was enabled (keep it as last) */
    u32 numPatches = firmType == 1 ? (sizeof(twlPatches) / sizeof(patchData)) :
                                     (sizeof(agbPatches) / sizeof(patchData) - !CONFIG(7));
    const patchData *patches = firmType == 1 ? twlPatches : agbPatches;

    //Patch
    for(u32 i = 0; i < numPatches; i++)
    {
        switch(patches[i].type)
        {
            case 0:
                memcpy((u8 *)firm + patches[i].offset[console], patches[i].patch.type0 + 1, patches[i].patch.type0[0]);
                break;
            case 2:
                *(u16 *)((u8 *)firm + patches[i].offset[console] + 2) = 0;
            case 1:
                *(u16 *)((u8 *)firm + patches[i].offset[console]) = patches[i].patch.type1;
                break;
        }
    }
}

static inline void patchSafeFirm(void)
{
    u8 *arm9Section = (u8 *)firm + section[2].offset;

    if(console)
    {
        //Decrypt ARM9Bin and patch ARM9 entrypoint to skip arm9loader
        arm9Loader(arm9Section, 0);
        firm->arm9Entry = (u8 *)0x801B01C;
    }

    //Apply FIRM0/1 writes patches to protect A9LH
    patchFirmWrites(arm9Section, console);
}

static void patchFirmWrites(u8 *arm9Section, u32 mode)
{
    if(mode)
    {
        u16 *writeOffset = getFirmWrite(arm9Section, section[2].size);
        *writeOffset = writeBlock[0];
        *(writeOffset + 1) = writeBlock[1];
    }
    else
    {
        u16 *writeOffset = getFirmWriteSafe(arm9Section, section[2].size);
        *writeOffset = writeBlockSafe[0];
        *(writeOffset + 1) = writeBlockSafe[1];
    }
}

static inline void launchFirm(u32 bootType)
{
    //Copy FIRM sections to respective memory locations
    for(u32 i = 0; i < 4 && section[i].size; i++)
        memcpy(section[i].address, (u8 *)firm + section[i].offset, section[i].size);

    //Determine the ARM11 entry to use
    vu32 *arm11;
    if(bootType) arm11 = (u32 *)0x1FFFFFFC;
    else
    {
        deinitScreens();
        arm11 = (u32 *)0x1FFFFFF8;
    }

    //Set ARM11 kernel entrypoint
    *arm11 = (u32)firm->arm11Entry;

    //Final jump to ARM9 kernel
    ((void (*)())firm->arm9Entry)();
}<|MERGE_RESOLUTION|>--- conflicted
+++ resolved
@@ -10,9 +10,9 @@
 #include "memory.h"
 #include "emunand.h"
 #include "crypto.h"
+#include "exceptions.h"
 #include "draw.h"
 #include "screeninit.h"
-#include "exceptions.h"
 #include "buttons.h"
 #include "../build/patches.h"
 
@@ -63,21 +63,16 @@
     }
     else
     {
-<<<<<<< HEAD
-        //Only when "Enable developer features" is set
-        if(CONFIG(5))
-        {
-            detectAndProcessExceptionDumps();
-            installArm9Handlers();
-        }
-=======
         //Get pressed buttons
         u32 pressed = HID_PAD;
 
         //If no configuration file exists or SELECT is held, load configuration menu
         if(needConfig == 2 || (pressed & BUTTON_SELECT))
             configureCFW(configPath);
->>>>>>> 905f816b
+
+        u32 devMode = CONFIG(5);
+
+        if(devMode) detectAndProcessExceptionDumps();
 
         bootType = 0;
         firmType = 0;
@@ -143,8 +138,8 @@
         {
             /* If L and R/A/Select or one of the single payload buttons are pressed,
                chainload an external payload */
-            if((pressed & SINGLE_PAYLOAD_BUTTONS) || ((pressed & BUTTON_L1) && (pressed & L_PAYLOAD_BUTTONS)))
-                loadPayload(pressed);
+            if(devMode || (pressed & SINGLE_PAYLOAD_BUTTONS) || ((pressed & BUTTON_L1) && (pressed & L_PAYLOAD_BUTTONS)))
+                loadPayload(pressed, devMode);
 
             //If screens are inited or the corresponding option is set, load splash screen
             if(PDN_GPU_CNT != 1 || CONFIG(8)) loadSplash();
