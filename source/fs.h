/*
*   This file is part of Luma3DS
*   Copyright (C) 2016 Aurora Wright, TuxSH
*
*   This program is free software: you can redistribute it and/or modify
*   it under the terms of the GNU General Public License as published by
*   the Free Software Foundation, either version 3 of the License, or
*   (at your option) any later version.
*
*   This program is distributed in the hope that it will be useful,
*   but WITHOUT ANY WARRANTY; without even the implied warranty of
*   MERCHANTABILITY or FITNESS FOR A PARTICULAR PURPOSE.  See the
*   GNU General Public License for more details.
*
*   You should have received a copy of the GNU General Public License
*   along with this program.  If not, see <http://www.gnu.org/licenses/>.
*
*   Additional Terms 7.b of GPLv3 applies to this file: Requiring preservation of specified
*   reasonable legal notices or author attributions in that material or in the Appropriate Legal
*   Notices displayed by works containing it.
*/

#pragma once

#include "types.h"

#define PATTERN(a)      a "_*.bin"

extern bool isN3DS;

void mountFs(void);
u32 fileRead(void *dest, const char *path);
u32 getFileSize(const char *path);
bool fileWrite(const void *buffer, const char *path, u32 size);
void createDirectory(const char *path);
<<<<<<< HEAD
void findDumpFile(const char *path, char *fileName);
void loadPayload(u32 pressed, bool needToInitScreens);
=======
void loadPayload(u32 pressed);
>>>>>>> bb117d3d
u32 firmRead(void *dest, u32 firmType);<|MERGE_RESOLUTION|>--- conflicted
+++ resolved
@@ -33,10 +33,5 @@
 u32 getFileSize(const char *path);
 bool fileWrite(const void *buffer, const char *path, u32 size);
 void createDirectory(const char *path);
-<<<<<<< HEAD
 void findDumpFile(const char *path, char *fileName);
-void loadPayload(u32 pressed, bool needToInitScreens);
-=======
-void loadPayload(u32 pressed);
->>>>>>> bb117d3d
-u32 firmRead(void *dest, u32 firmType);+void loadPayload(u32 pressed);u32 firmRead(void *dest, u32 firmType);