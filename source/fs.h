/*
*   This file is part of Luma3DS
*   Copyright (C) 2016 Aurora Wright, TuxSH
*
*   This program is free software: you can redistribute it and/or modify
*   it under the terms of the GNU General Public License as published by
*   the Free Software Foundation, either version 3 of the License, or
*   (at your option) any later version.
*
*   This program is distributed in the hope that it will be useful,
*   but WITHOUT ANY WARRANTY; without even the implied warranty of
*   MERCHANTABILITY or FITNESS FOR A PARTICULAR PURPOSE.  See the
*   GNU General Public License for more details.
*
*   You should have received a copy of the GNU General Public License
*   along with this program.  If not, see <http://www.gnu.org/licenses/>.
*
*   Additional Terms 7.b of GPLv3 applies to this file: Requiring preservation of specified
*   reasonable legal notices or author attributions in that material or in the Appropriate Legal
*   Notices displayed by works containing it.
*/

#pragma once

#include "types.h"

#define PATTERN(a)      a "_*.bin"

extern bool isN3DS;

void mountFs(void);
u32 getFileSize(const char *path);
u32 fileRead(void *dest, const char *path);
u32 getFileSize(const char *path);
bool fileWrite(const void *buffer, const char *path, u32 size);
void createDirectory(const char *path);
<<<<<<< HEAD
void findDumpFile(const char *path, char *fileName);
void loadPayload(u32 pressed);
=======
void loadPayload(u32 pressed, bool needToInitScreens);
>>>>>>> 3bc966f8
u32 firmRead(void *dest, u32 firmType);<|MERGE_RESOLUTION|>--- conflicted
+++ resolved
@@ -29,15 +29,10 @@
 extern bool isN3DS;
 
 void mountFs(void);
-u32 getFileSize(const char *path);
 u32 fileRead(void *dest, const char *path);
 u32 getFileSize(const char *path);
 bool fileWrite(const void *buffer, const char *path, u32 size);
 void createDirectory(const char *path);
-<<<<<<< HEAD
 void findDumpFile(const char *path, char *fileName);
-void loadPayload(u32 pressed);
-=======
 void loadPayload(u32 pressed, bool needToInitScreens);
->>>>>>> 3bc966f8
 u32 firmRead(void *dest, u32 firmType);