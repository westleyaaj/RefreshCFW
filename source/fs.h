--- conflicted
+++ resolved
@@ -33,11 +33,7 @@
 u32 getFileSize(const char *path);
 bool fileWrite(const void *buffer, const char *path, u32 size);
 void fileDelete(const char *path);
-<<<<<<< HEAD
-void createDirectory(const char *path);
-void findDumpFile(const char *path, char *fileName);
-void loadPayload(u32 pressed);u32 firmRead(void *dest, u32 firmType);
-=======
 void loadPayload(u32 pressed);
 u32 firmRead(void *dest, u32 firmType);
->>>>>>> f221915a
+
+void findDumpFile(const char *path, char *fileName);