--- conflicted
+++ resolved
@@ -24,13 +24,6 @@
 
 #include "types.h"
 
-<<<<<<< HEAD
-u32 waitInput(void);
-void mcuReboot(void);
-void mcuPowerOff(void);
-
-=======
->>>>>>> 389a1694
 #define TICKS_PER_SEC       67027964ULL
 #define REG_TIMER_CNT(i)    *(vu16 *)(0x10003002 + 4 * i)
 #define REG_TIMER_VAL(i)    *(vu16 *)(0x10003000 + 4 * i)
