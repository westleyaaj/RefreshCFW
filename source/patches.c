/*
*   patches.c
*/

#include "patches.h"
#include "memory.h"
<<<<<<< HEAD

/**************************************************
*                   Patches
**************************************************/

const u32 mpuPatch[3] = {0x00360003, 0x00200603, 0x001C0603};

const u16 nandRedir[2] = {0x4C00, 0x47A0},
          sigPatch[2] = {0x2000, 0x4770},
          writeBlock[2] = {0x2000, 0x46C0},
          writeBlockSafe[2] = {0x2400, 0xE01D};

const u8 unitInfoPatch = 0xE3;

//Official implementation of svcBackdoor
const u8  svcBackdoor[40] = {0xFF, 0x10, 0xCD, 0xE3,  //bic   r1, sp, #0xff
                             0x0F, 0x1C, 0x81, 0xE3,  //orr   r1, r1, #0xf00
                             0x28, 0x10, 0x81, 0xE2,  //add   r1, r1, #0x28
                             0x00, 0x20, 0x91, 0xE5,  //ldr   r2, [r1]
                             0x00, 0x60, 0x22, 0xE9,  //stmdb r2!, {sp, lr}
                             0x02, 0xD0, 0xA0, 0xE1,  //mov   sp, r2
                             0x30, 0xFF, 0x2F, 0xE1,  //blx   r0
                             0x03, 0x00, 0xBD, 0xE8,  //pop   {r0, r1}
                             0x00, 0xD0, 0xA0, 0xE1,  //mov   sp, r0
                             0x11, 0xFF, 0x2F, 0xE1}; //bx    r1

/**************************************************
*                   Functions
**************************************************/
=======
#include "config.h"
#include "../build/rebootpatch.h"
>>>>>>> 7ea2a0a2

u8 *getProcess9(u8 *pos, u32 size, u32 *process9Size, u32 *process9MemAddr)
{
    u8 *off = memsearch(pos, "ess9", size, 4);

    *process9Size = *(u32 *)(off - 0x60) * 0x200;
    *process9MemAddr = *(u32 *)(off + 0xC);

    //Process9 code offset (start of NCCH + ExeFS offset + ExeFS header size)
    return off - 0x204 + (*(u32 *)(off - 0x64) * 0x200) + 0x200;
}

void patchSignatureChecks(u8 *pos, u32 size)
{
    const u16 sigPatch[2] = {0x2000, 0x4770};

    //Look for signature checks
    const u8 pattern[] = {0xC0, 0x1C, 0x76, 0xE7},
             pattern2[] = {0xB5, 0x22, 0x4D, 0x0C};

    u16 *off = (u16 *)memsearch(pos, pattern, size, 4),
        *off2 = (u16 *)(memsearch(pos, pattern2, size, 4) - 1);

    *off = sigPatch[0];
    off2[0] = sigPatch[0];
    off2[1] = sigPatch[1];
}

void patchTitleInstallMinVersionCheck(u8 *pos, u32 size)
{
    const u8 pattern[] = {0x89, 0x0A, 0x81, 0x42, 0x02, 0xD2};
    
    u8 *off = memsearch(pos, pattern, size, 6);
    
    if(off != NULL) off[5] = 0xE0;
}

void patchFirmlaunches(u8 *pos, u32 size, u32 process9MemAddr)
{
    //Look for FIRM reboot code
    const u8 pattern[] = {0xDE, 0x1F, 0x8D, 0xE2};

    u8 *off = memsearch(pos, pattern, size, 4) - 0x10;

    //Firmlaunch function offset - offset in BLX opcode (A4-16 - ARM DDI 0100E) + 1
    u32 fOpenOffset = (u32)(off + 9 - (-((*(u32 *)off & 0x00FFFFFF) << 2) & (0xFFFFFF << 2)) - pos + process9MemAddr);

    //Copy firmlaunch code
    memcpy(off, reboot, reboot_size);

    //Put the fOpen offset in the right location
    u32 *pos_fopen = (u32 *)memsearch(off, "OPEN", reboot_size, 4);
    *pos_fopen = fOpenOffset;
}

void patchFirmWrites(u8 *pos, u32 size)
{
    const u16 writeBlock[2] = {0x2000, 0x46C0};

    //Look for FIRM writing code
    u8 *const off1 = memsearch(pos, "exe:", size, 4);
    const u8 pattern[] = {0x00, 0x28, 0x01, 0xDA};

    u16 *off2 = (u16 *)memsearch(off1 - 0x100, pattern, 0x100, 4);

    off2[0] = writeBlock[0];
    off2[1] = writeBlock[1];
}

void patchFirmWriteSafe(u8 *pos, u32 size)
{
    const u16 writeBlockSafe[2] = {0x2400, 0xE01D};

    //Look for FIRM writing code
    const u8 pattern[] = {0x04, 0x1E, 0x1D, 0xDB};

    u16 *off = (u16 *)memsearch(pos, pattern, size, 4);

    off[0] = writeBlockSafe[0];
    off[1] = writeBlockSafe[1];
}

void reimplementSvcBackdoor(u8 *pos, u32 size)
{
    //Official implementation of svcBackdoor
    const u8  svcBackdoor[40] = {0xFF, 0x10, 0xCD, 0xE3,  //bic   r1, sp, #0xff
                                 0x0F, 0x1C, 0x81, 0xE3,  //orr   r1, r1, #0xf00
                                 0x28, 0x10, 0x81, 0xE2,  //add   r1, r1, #0x28
                                 0x00, 0x20, 0x91, 0xE5,  //ldr   r2, [r1]
                                 0x00, 0x60, 0x22, 0xE9,  //stmdb r2!, {sp, lr}
                                 0x02, 0xD0, 0xA0, 0xE1,  //mov   sp, r2
                                 0x30, 0xFF, 0x2F, 0xE1,  //blx   r0
                                 0x03, 0x00, 0xBD, 0xE8,  //pop   {r0, r1}
                                 0x00, 0xD0, 0xA0, 0xE1,  //mov   sp, r0
                                 0x11, 0xFF, 0x2F, 0xE1}; //bx    r1

    const u8 pattern[] = {0x00, 0xB0, 0x9C, 0xE5}; //cpsid aif
    
    u32 *exceptionsPage = (u32 *)memsearch(pos, pattern, size, 4) - 0xB;

    u32 svcOffset = (-((exceptionsPage[2] & 0xFFFFFF) << 2) & (0xFFFFFF << 2)) - 8; //Branch offset + 8 for prefetch
    u32 *svcTable = (u32 *)(pos + *(u32 *)(pos + 0xFFFF0008 - svcOffset - 0xFFF00000 + 8) - 0xFFF00000); //SVC handler address
    while(*svcTable) svcTable++; //Look for SVC0 (NULL)

    if(!svcTable[0x7B])
    {
        u32 *freeSpace;
        for(freeSpace = exceptionsPage; *freeSpace != 0xFFFFFFFF; freeSpace++);

        memcpy(freeSpace, svcBackdoor, 40);

        svcTable[0x7B] = 0xFFFF0000 + ((u8 *)freeSpace - (u8 *)exceptionsPage);
    }
}

void applyLegacyFirmPatches(u8 *pos, u32 firmType, u32 console)
{
    const patchData twlPatches[] = {
        {{0x1650C0, 0x165D64}, {{ 6, 0x00, 0x20, 0x4E, 0xB0, 0x70, 0xBD }}, 0},
        {{0x173A0E, 0x17474A}, { .type1 = 0x2001 }, 1},
        {{0x174802, 0x17553E}, { .type1 = 0x2000 }, 2},
        {{0x174964, 0x1756A0}, { .type1 = 0x2000 }, 2},
        {{0x174D52, 0x175A8E}, { .type1 = 0x2001 }, 2},
        {{0x174D5E, 0x175A9A}, { .type1 = 0x2001 }, 2},
        {{0x174D6A, 0x175AA6}, { .type1 = 0x2001 }, 2},
        {{0x174E56, 0x175B92}, { .type1 = 0x2001 }, 1},
        {{0x174E58, 0x175B94}, { .type1 = 0x4770 }, 1}
    },
    agbPatches[] = {
        {{0x9D2A8, 0x9DF64}, {{ 6, 0x00, 0x20, 0x4E, 0xB0, 0x70, 0xBD }}, 0},
        {{0xD7A12, 0xD8B8A}, { .type1 = 0xEF26 }, 1}
    };

    /* Calculate the amount of patches to apply. Only count the boot screen patch for AGB_FIRM
       if the matching option was enabled (keep it as last) */
    u32 numPatches = firmType == 1 ? (sizeof(twlPatches) / sizeof(patchData)) :
                                     (sizeof(agbPatches) / sizeof(patchData) - !CONFIG(6));
    const patchData *patches = firmType == 1 ? twlPatches : agbPatches;

    //Patch
    for(u32 i = 0; i < numPatches; i++)
    {
        switch(patches[i].type)
        {
            case 0:
                memcpy(pos + patches[i].offset[console], patches[i].patch.type0 + 1, patches[i].patch.type0[0]);
                break;
            case 2:
                *(u16 *)(pos + patches[i].offset[console] + 2) = 0;
            case 1:
                *(u16 *)(pos + patches[i].offset[console]) = patches[i].patch.type1;
                break;
        }
    }
}

u8 *getUnitInfoValueSet(u8 *pos, u32 size)
{
    //Look for UNITINFO value being set
    const u8 pattern[] = {0x01, 0x10, 0xA0, 0x13};

    return memsearch(pos, pattern, size, 4) + 3;
}

u32 getLoader(u8 *pos, u32 *loaderSize)
{
    u8 *off = pos;
    u32 size;

    while(1)
    {
        size = *(u32 *)(off + 0x104) * 0x200;
        if(*(u32 *)(off + 0x200) == 0x64616F6C) break;
        off += size;
    }

    *loaderSize = size;

    return (u32)(off - pos);
}<|MERGE_RESOLUTION|>--- conflicted
+++ resolved
@@ -4,40 +4,10 @@
 
 #include "patches.h"
 #include "memory.h"
-<<<<<<< HEAD
-
-/**************************************************
-*                   Patches
-**************************************************/
-
-const u32 mpuPatch[3] = {0x00360003, 0x00200603, 0x001C0603};
-
-const u16 nandRedir[2] = {0x4C00, 0x47A0},
-          sigPatch[2] = {0x2000, 0x4770},
-          writeBlock[2] = {0x2000, 0x46C0},
-          writeBlockSafe[2] = {0x2400, 0xE01D};
+#include "config.h"
+#include "../build/rebootpatch.h"
 
 const u8 unitInfoPatch = 0xE3;
-
-//Official implementation of svcBackdoor
-const u8  svcBackdoor[40] = {0xFF, 0x10, 0xCD, 0xE3,  //bic   r1, sp, #0xff
-                             0x0F, 0x1C, 0x81, 0xE3,  //orr   r1, r1, #0xf00
-                             0x28, 0x10, 0x81, 0xE2,  //add   r1, r1, #0x28
-                             0x00, 0x20, 0x91, 0xE5,  //ldr   r2, [r1]
-                             0x00, 0x60, 0x22, 0xE9,  //stmdb r2!, {sp, lr}
-                             0x02, 0xD0, 0xA0, 0xE1,  //mov   sp, r2
-                             0x30, 0xFF, 0x2F, 0xE1,  //blx   r0
-                             0x03, 0x00, 0xBD, 0xE8,  //pop   {r0, r1}
-                             0x00, 0xD0, 0xA0, 0xE1,  //mov   sp, r0
-                             0x11, 0xFF, 0x2F, 0xE1}; //bx    r1
-
-/**************************************************
-*                   Functions
-**************************************************/
-=======
-#include "config.h"
-#include "../build/rebootpatch.h"
->>>>>>> 7ea2a0a2
 
 u8 *getProcess9(u8 *pos, u32 size, u32 *process9Size, u32 *process9MemAddr)
 {
@@ -120,6 +90,14 @@
     off[1] = writeBlockSafe[1];
 }
 
+u8 *getUnitInfoValueSet(u8 *pos, u32 size)
+{
+    //Look for UNITINFO value being set
+    const u8 pattern[] = {0x01, 0x10, 0xA0, 0x13};
+
+    return memsearch(pos, pattern, size, 4) + 3;
+}
+
 void reimplementSvcBackdoor(u8 *pos, u32 size)
 {
     //Official implementation of svcBackdoor
@@ -194,14 +172,6 @@
     }
 }
 
-u8 *getUnitInfoValueSet(u8 *pos, u32 size)
-{
-    //Look for UNITINFO value being set
-    const u8 pattern[] = {0x01, 0x10, 0xA0, 0x13};
-
-    return memsearch(pos, pattern, size, 4) + 3;
-}
-
 u32 getLoader(u8 *pos, u32 *loaderSize)
 {
     u8 *off = pos;
